--- conflicted
+++ resolved
@@ -3,11 +3,7 @@
 plot_trajectory: True
 debug: False
 map_frame: map 
-<<<<<<< HEAD
 sample_period: 0.02
-=======
-sample_period: 0.01
->>>>>>> 14bc72d3
 fill_velocity_values: True
 joint_convergence_threshold: 0.001
 wiggle_precision_threshold: 5
@@ -16,11 +12,7 @@
 max_traj_length: 30 # not implemented
 collision_time_threshold: 15 # not implemented
 joint_vel_limit:
-<<<<<<< HEAD
   default: 0.5
-=======
-  default: 1
->>>>>>> 14bc72d3
 joint_acceleration_limit: # multiply your desired acc limit with sample period
   default: 10000
 joint_weights:
