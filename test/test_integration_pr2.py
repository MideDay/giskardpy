--- conflicted
+++ resolved
@@ -252,26 +252,16 @@
 class TestFk(object):
     def test_fk1(self, zero_pose):
         for root, tip in itertools.product(zero_pose.get_robot().get_link_names(), repeat=2):
-<<<<<<< HEAD
             fk1 = zero_pose.get_god_map().get_data(fk_pose + [(root, tip)])
-            fk2 = lookup_pose(root, tip)
-=======
-            fk1 = zero_pose.get_god_map().safe_get_data(fk_pose + [(root, tip)])
             fk2 = tf.lookup_pose(root, tip)
->>>>>>> fb21f2e3
             compare_poses(fk1.pose, fk2.pose)
 
     def test_fk2(self, zero_pose):
         pocky = u'box'
         zero_pose.attach_box(pocky, [0.1, 0.02, 0.02], zero_pose.r_tip, [0.05, 0, 0], [1, 0, 0, 0])
         for root, tip in itertools.product(zero_pose.get_robot().get_link_names(), [pocky]):
-<<<<<<< HEAD
             fk1 = zero_pose.get_god_map().get_data(fk_pose + [(root, tip)])
-            fk2 = lookup_pose(root, tip)
-=======
-            fk1 = zero_pose.get_god_map().safe_get_data(fk_pose + [(root, tip)])
             fk2 = tf.lookup_pose(root, tip)
->>>>>>> fb21f2e3
             compare_poses(fk1.pose, fk2.pose)
 
 
