import itertools
from copy import deepcopy

import numpy as np
import pytest
import roslaunch
import rospy
from geometry_msgs.msg import PoseStamped, Point, Quaternion, Vector3Stamped, PointStamped
from giskard_msgs.msg import CollisionEntry, MoveActionGoal, MoveResult, WorldBody, MoveGoal
from giskard_msgs.srv import UpdateWorldResponse, UpdateWorldRequest
from numpy import pi
from shape_msgs.msg import SolidPrimitive
from tf.transformations import quaternion_from_matrix, quaternion_about_axis, rotation_matrix

from giskardpy import logging, identifier
from giskardpy.identifier import fk_pose
<<<<<<< HEAD
from giskardpy.symengine_robot import Robot
from giskardpy.tfwrapper import init as tf_init
import giskardpy.tfwrapper as tf
=======
from giskardpy.robot import Robot
from giskardpy.tfwrapper import init as tf_init, lookup_pose, transform_pose, lookup_point, transform_point
>>>>>>> 1e1aec90
from utils_for_tests import PR2, compare_poses

# TODO roslaunch iai_pr2_sim ros_control_sim_with_base.launch
# TODO roslaunch iai_kitchen upload_kitchen_obj.launch

# scopes = ['module', 'class', 'function']
pocky_pose = {u'r_elbow_flex_joint': -1.29610152504,
              u'r_forearm_roll_joint': -0.0301682323805,
              u'r_shoulder_lift_joint': 1.20324921318,
              u'r_shoulder_pan_joint': -0.73456435706,
              u'r_upper_arm_roll_joint': -0.70790051778,
              u'r_wrist_flex_joint': -0.10001,
              u'r_wrist_roll_joint': 0.258268529825,

              u'l_elbow_flex_joint': -1.29610152504,
              u'l_forearm_roll_joint': 0.0301682323805,
              u'l_shoulder_lift_joint': 1.20324921318,
              u'l_shoulder_pan_joint': 0.73456435706,
              u'l_upper_arm_roll_joint': 0.70790051778,
              u'l_wrist_flex_joint': -0.1001,
              u'l_wrist_roll_joint': -0.258268529825,

              u'torso_lift_joint': 0.2,
              u'head_pan_joint': 0,
              u'head_tilt_joint': 0,
              }

default_pose = {u'r_elbow_flex_joint': -0.15,
                u'r_forearm_roll_joint': 0,
                u'r_shoulder_lift_joint': 0,
                u'r_shoulder_pan_joint': 0,
                u'r_upper_arm_roll_joint': 0,
                u'r_wrist_flex_joint': -0.10001,
                u'r_wrist_roll_joint': 0,

                u'l_elbow_flex_joint': -0.15,
                u'l_forearm_roll_joint': 0,
                u'l_shoulder_lift_joint': 0,
                u'l_shoulder_pan_joint': 0,
                u'l_upper_arm_roll_joint': 0,
                u'l_wrist_flex_joint': -0.10001,
                u'l_wrist_roll_joint': 0,

                u'torso_lift_joint': 0.2,
                u'head_pan_joint': 0,
                u'head_tilt_joint': 0,
                }

gaya_pose = {u'r_shoulder_pan_joint': -1.7125,
             u'r_shoulder_lift_joint': -0.25672,
             u'r_upper_arm_roll_joint': -1.46335,
             u'r_elbow_flex_joint': -2.12216,
             u'r_forearm_roll_joint': 1.76632,
             u'r_wrist_flex_joint': -0.10001,
             u'r_wrist_roll_joint': 0.05106,
             u'l_shoulder_pan_joint': 1.9652,
             u'l_shoulder_lift_joint': - 0.26499,
             u'l_upper_arm_roll_joint': 1.3837,
             u'l_elbow_flex_joint': - 2.1224,
             u'l_forearm_roll_joint': 16.99,
             u'l_wrist_flex_joint': - 0.10001,
             u'l_wrist_roll_joint': 0,
             u'torso_lift_joint': 0.2,

             u'head_pan_joint': 0,
             u'head_tilt_joint': 0,
             }

pick_up_pose = {
    u'head_pan_joint': -2.46056758502e-16,
    u'head_tilt_joint': -1.97371778181e-16,
    u'l_elbow_flex_joint': -0.962150355946,
    u'l_forearm_roll_joint': 1.44894622393,
    u'l_shoulder_lift_joint': -0.273579583084,
    u'l_shoulder_pan_joint': 0.0695426768038,
    u'l_upper_arm_roll_joint': 1.3591238067,
    u'l_wrist_flex_joint': -1.9004529902,
    u'l_wrist_roll_joint': 2.23732576003,
    u'r_elbow_flex_joint': -2.1207193579,
    u'r_forearm_roll_joint': 1.76628402882,
    u'r_shoulder_lift_joint': -0.256729037039,
    u'r_shoulder_pan_joint': -1.71258744959,
    u'r_upper_arm_roll_joint': -1.46335011257,
    u'r_wrist_flex_joint': -0.100010762609,
    u'r_wrist_roll_joint': 0.0509923457388,
    u'torso_lift_joint': 0.261791330751,
}

folder_name = u'tmp_data/'


@pytest.fixture(scope=u'module')
def ros(request):
    try:
        logging.loginfo(u'deleting tmp test folder')
        # shutil.rmtree(folder_name)
    except Exception:
        pass

    logging.loginfo(u'init ros')
    rospy.init_node(u'tests')
    tf_init(60)
    launch = roslaunch.scriptapi.ROSLaunch()
    launch.start()

    rospy.set_param('/joint_trajectory_splitter/state_topics',
                    ['/whole_body_controller/base/state',
                     '/whole_body_controller/body/state'])
    rospy.set_param('/joint_trajectory_splitter/client_topics',
                    ['/whole_body_controller/base/follow_joint_trajectory',
                     '/whole_body_controller/body/follow_joint_trajectory'])
    node = roslaunch.core.Node('giskardpy', 'joint_trajectory_splitter.py', name='joint_trajectory_splitter')
    joint_trajectory_splitter = launch.launch(node)

    def kill_ros():
        joint_trajectory_splitter.stop()
        rospy.delete_param('/joint_trajectory_splitter/state_topics')
        rospy.delete_param('/joint_trajectory_splitter/client_topics')
        logging.loginfo(u'shutdown ros')
        rospy.signal_shutdown(u'die')
        try:
            logging.loginfo(u'deleting tmp test folder')
            # shutil.rmtree(folder_name)
        except Exception:
            pass

    request.addfinalizer(kill_ros)


@pytest.fixture(scope=u'module')
def giskard(request, ros):
    c = PR2()
    request.addfinalizer(c.tear_down)
    return c


@pytest.fixture()
def resetted_giskard(giskard):
    """
    :type giskard: PR2
    """
    logging.loginfo(u'resetting giskard')
    giskard.clear_world()
    giskard.reset_base()
    return giskard


@pytest.fixture()
def zero_pose(resetted_giskard):
    """
    :type giskard: PR2
    """
    resetted_giskard.allow_all_collisions()
    resetted_giskard.send_and_check_joint_goal(default_pose)
    return resetted_giskard


@pytest.fixture()
def pocky_pose_setup(resetted_giskard):
    resetted_giskard.set_joint_goal(pocky_pose)
    resetted_giskard.allow_all_collisions()
    resetted_giskard.send_and_check_goal()
    return resetted_giskard


@pytest.fixture()
def box_setup(pocky_pose_setup):
    """
    :type pocky_pose_setup: PR2
    :rtype: PR2
    """
    p = PoseStamped()
    p.header.frame_id = u'map'
    p.pose.position.x = 1.2
    p.pose.position.y = 0
    p.pose.position.z = 0.5
    p.pose.orientation.w = 1
    pocky_pose_setup.add_box(size=[1, 1, 1], pose=p)
    return pocky_pose_setup


@pytest.fixture()
def fake_table_setup(pocky_pose_setup):
    """
    :type zero_pose: PR2
    :rtype: PR2
    """
    p = PoseStamped()
    p.header.frame_id = u'map'
    p.pose.position.x = 1.2
    p.pose.position.y = 0
    p.pose.position.z = 0.3
    p.pose.orientation.w = 1
    pocky_pose_setup.add_box(pose=p)
    return pocky_pose_setup


@pytest.fixture()
def kitchen_setup(resetted_giskard):
    """
    :type resetted_giskard: GiskardTestWrapper
    :return:
    """
    resetted_giskard.allow_all_collisions()
    resetted_giskard.send_and_check_joint_goal(gaya_pose)
    object_name = u'kitchen'
    resetted_giskard.add_urdf(object_name, rospy.get_param(u'kitchen_description'),
                              tf.lookup_pose(u'map', u'iai_kitchen/world'), u'/kitchen/joint_states')
    js = {k: 0.0 for k in resetted_giskard.get_world().get_object(object_name).get_controllable_joints()}
    resetted_giskard.set_kitchen_js(js)
    return resetted_giskard


class TestInitialization(object):
    def test_load_config_yaml(self, zero_pose):
        gm = zero_pose.get_god_map()
        robot = zero_pose.get_robot()
        assert isinstance(robot, Robot)
        sample_period = gm.get_data(identifier.sample_period)
        odom_x_index = gm.get_data(identifier.b_keys).index(u'j -- (\'pr2\', \'odom_x_joint\')')
        odom_x_lb = gm.get_data(identifier.lb)[odom_x_index]/sample_period
        odom_x_ub = gm.get_data(identifier.ub)[odom_x_index]/sample_period
        np.testing.assert_almost_equal(odom_x_lb, -0.5)
        np.testing.assert_almost_equal(odom_x_ub, 0.5)

        odom_z_index = gm.get_data(identifier.b_keys).index(u'j -- (\'pr2\', \'odom_z_joint\')')
        odom_z_lb = gm.get_data(identifier.lb)[odom_z_index]/sample_period
        odom_z_ub = gm.get_data(identifier.ub)[odom_z_index]/sample_period
        np.testing.assert_almost_equal(odom_z_lb, -0.6)
        np.testing.assert_almost_equal(odom_z_ub, 0.6)


class TestFk(object):
    def test_fk1(self, zero_pose):
        for root, tip in itertools.product(zero_pose.get_robot().get_link_names(), repeat=2):
            fk1 = zero_pose.get_god_map().safe_get_data(fk_pose + [(root, tip)])
            fk2 = tf.lookup_pose(root, tip)
            compare_poses(fk1.pose, fk2.pose)

    def test_fk2(self, zero_pose):
        pocky = u'box'
        zero_pose.attach_box(pocky, [0.1, 0.02, 0.02], zero_pose.r_tip, [0.05, 0, 0], [1, 0, 0, 0])
        for root, tip in itertools.product(zero_pose.get_robot().get_link_names(), [pocky]):
            fk1 = zero_pose.get_god_map().safe_get_data(fk_pose + [(root, tip)])
            fk2 = tf.lookup_pose(root, tip)
            compare_poses(fk1.pose, fk2.pose)


class TestJointGoals(object):
    def test_move_base(self, zero_pose):
        p = PoseStamped()
        p.header.frame_id = u'map'
        p.pose.position.y = -1
        p.pose.orientation = Quaternion(0, 0, 0.47942554, 0.87758256)
        zero_pose.move_base(p)

    def test_joint_movement1(self, zero_pose):
        """
        :type zero_pose: PR2
        """
        zero_pose.allow_self_collision()
        zero_pose.send_and_check_joint_goal(pocky_pose)

    def test_partial_joint_state_goal1(self, zero_pose):
        """
        :type zero_pose: PR2
        """
        zero_pose.allow_self_collision()
        js = dict(pocky_pose.items()[:3])
        zero_pose.send_and_check_joint_goal(js)

    def test_continuous_joint1(self, zero_pose):
        """
        :type zero_pose: PR2
        """
        zero_pose.allow_self_collision()
        js = {u'r_wrist_roll_joint': -pi,
              u'l_wrist_roll_joint': -2.1 * pi, }
        zero_pose.send_and_check_joint_goal(js)

    def test_undefined_type(self, zero_pose):
        """
        :type zero_pose: PR2
        """
        zero_pose.allow_self_collision()
        goal = MoveActionGoal()
        goal.goal.type = MoveGoal.UNDEFINED
        result = zero_pose.send_goal(goal)
        assert result.error_code == MoveResult.INSOLVABLE

    def test_empty_goal(self, zero_pose):
        """
        :type zero_pose: PR2
        """
        zero_pose.allow_self_collision()
        goal = MoveActionGoal()
        goal.goal.type = MoveGoal.PLAN_AND_EXECUTE
        result = zero_pose.send_goal(goal)
        assert result.error_code == MoveResult.INSOLVABLE

    def test_plan_only(self, zero_pose):
        zero_pose.allow_self_collision()
        zero_pose.set_joint_goal(pocky_pose)
        zero_pose.send_and_check_goal(execute=False)
        zero_pose.check_joint_state(default_pose)


    def test_prismatic_joint1(self, zero_pose):
        """
        :type zero_pose: PR2
        """
        zero_pose.allow_self_collision()
        js = {u'torso_lift_joint': 0.1}
        zero_pose.send_and_check_joint_goal(js)

    # TODO test goal for unknown joint


class TestConstraints(object):
    def test_UpdateGodMap(self, pocky_pose_setup):
        """
        :type pocky_pose_setup: PR2
        """
        r_goal = PoseStamped()
        r_goal.header.frame_id = pocky_pose_setup.r_tip
        r_goal.pose.orientation.w = 1
        r_goal.pose.position.x += 0.1
        updates = {
            u'rosparam': {
                u'general_options': {
                    u'joint_weights': {
                        u'odom_x_joint': 0.0001,
                        u'odom_y_joint': 0.0001,
                        u'odom_z_joint': 0.0001
                    }
                }
            }
        }
        pocky_pose_setup.wrapper.update_god_map(updates)
        pocky_pose_setup.set_and_check_cart_goal(r_goal, pocky_pose_setup.r_tip)
        assert pocky_pose_setup.get_god_map().get_data(identifier.joint_cost + [u'odom_x_joint']) == 0.0001
        assert pocky_pose_setup.get_god_map().get_data(identifier.joint_cost + [u'torso_lift_joint']) == 0.5
        pocky_pose_setup.send_and_check_goal(execute=False)
        assert pocky_pose_setup.get_god_map().get_data(identifier.joint_cost + [u'odom_x_joint']) == 1
        assert pocky_pose_setup.get_god_map().get_data(identifier.joint_cost + [u'torso_lift_joint']) == 0.5

    def test_base_pointing_forward(self, zero_pose):
        """
        :param zero_pose: PR2
        """
        zero_pose.add_json_goal(u'BasePointingForward')
        r_goal = PoseStamped()
        r_goal.header.frame_id = zero_pose.r_tip
        r_goal.pose.position.y = -2
        r_goal.pose.orientation.w = 1
        zero_pose.set_and_check_cart_goal(r_goal, zero_pose.r_tip)

    def test_UpdateGodMap2(self, pocky_pose_setup):
        """
        :type pocky_pose_setup: PR2
        """
        r_goal = PoseStamped()
        r_goal.header.frame_id = pocky_pose_setup.r_tip
        r_goal.pose.orientation.w = 1
        r_goal.pose.position.x += 0.1
        updates = {
            u'rosparam': {
                u'joint_weights': {
                    u'odom_x_joint': u'asdf',
                    u'odom_y_joint': 0.0001,
                    u'odom_z_joint': 0.0001
                }
            }
        }
        pocky_pose_setup.wrapper.update_god_map(updates)
        pocky_pose_setup.set_cart_goal(r_goal, pocky_pose_setup.r_tip)
        pocky_pose_setup.send_and_check_goal(expected_error_code=MoveResult.INSOLVABLE)
        assert pocky_pose_setup.get_god_map().get_data(identifier.joint_cost + [u'odom_x_joint']) == 1
        assert pocky_pose_setup.get_god_map().get_data(identifier.joint_cost + [u'torso_lift_joint']) == 0.5

    def test_UpdateGodMap3(self, pocky_pose_setup):
        """
        :type pocky_pose_setup: PR2
        """
        r_goal = PoseStamped()
        r_goal.header.frame_id = pocky_pose_setup.r_tip
        r_goal.pose.orientation.w = 1
        r_goal.pose.position.x += 0.1
        updates = {
            u'rosparam': {
                u'joint_weights': u'asdf'
            }
        }
        pocky_pose_setup.wrapper.update_god_map(updates)
        pocky_pose_setup.set_cart_goal(r_goal, pocky_pose_setup.r_tip)
        pocky_pose_setup.send_and_check_goal(expected_error_code=MoveResult.INSOLVABLE)
        assert pocky_pose_setup.get_god_map().get_data(identifier.joint_cost + [u'odom_x_joint']) == 1
        assert pocky_pose_setup.get_god_map().get_data(identifier.joint_cost + [u'torso_lift_joint']) == 0.5

    def test_pointing(self, kitchen_setup):
        base_goal = PoseStamped()
        base_goal.header.frame_id = u'base_footprint'
        base_goal.pose.position.y = -1
        base_goal.pose.orientation.w = 1
        kitchen_setup.teleport_base(base_goal)

        tip = u'head_mount_kinect_rgb_link'
        goal_point = tf.lookup_point(u'map', u'iai_kitchen/iai_fridge_door_handle')
        pointing_axis = Vector3Stamped()
        pointing_axis.header.frame_id = tip
        pointing_axis.vector.x = 1
        kitchen_setup.wrapper.pointing(tip, goal_point, pointing_axis=pointing_axis)
        kitchen_setup.send_and_check_goal()

        base_goal = PoseStamped()
        base_goal.header.frame_id = u'base_footprint'
        base_goal.pose.position.y = 2
        base_goal.pose.orientation = Quaternion(*quaternion_about_axis(1, [0, 0, 1]))
        kitchen_setup.wrapper.pointing(tip, goal_point, pointing_axis=pointing_axis)
        kitchen_setup.move_base(base_goal)

        current_x = Vector3Stamped()
        current_x.header.frame_id = tip
        current_x.vector.x = 1

        expected_x = tf.transform_point(tip, goal_point)
        np.testing.assert_almost_equal(expected_x.point.y, 0, 1)
        np.testing.assert_almost_equal(expected_x.point.z, 0, 1)

        tip = u'head_mount_kinect_rgb_link'
        goal_point = tf.lookup_point(u'map', kitchen_setup.r_tip)
        pointing_axis = Vector3Stamped()
        pointing_axis.header.frame_id = tip
        pointing_axis.vector.x = 1
        kitchen_setup.wrapper.pointing(tip, goal_point, pointing_axis=pointing_axis, root=kitchen_setup.r_tip)

        r_goal = PoseStamped()
        r_goal.header.frame_id = kitchen_setup.r_tip
        r_goal.pose.position.x -= 0.3
        r_goal.pose.position.z += 0.6
        r_goal.pose.orientation.w = 1
        r_goal = tf.transform_pose(kitchen_setup.default_root, r_goal)
        r_goal.pose.orientation = Quaternion(*quaternion_from_matrix([[0, 0, -1, 0],
                                                                      [0, 1, 0, 0],
                                                                      [1, 0, 0, 0],
                                                                      [0, 0, 0, 1]]))

        kitchen_setup.set_and_check_cart_goal(r_goal, kitchen_setup.r_tip, u'base_footprint')

        current_x = Vector3Stamped()
        current_x.header.frame_id = tip
        current_x.vector.x = 1

        expected_x = tf.lookup_point(tip, kitchen_setup.r_tip)
        np.testing.assert_almost_equal(expected_x.point.y, 0, 2)
        np.testing.assert_almost_equal(expected_x.point.z, 0, 2)

    def test_align_planes1(self, zero_pose):
        """
        :type zero_pose: PR2
        """
        x_gripper = Vector3Stamped()
        x_gripper.header.frame_id = zero_pose.r_tip
        x_gripper.vector.x = 1
        y_gripper = Vector3Stamped()
        y_gripper.header.frame_id = zero_pose.r_tip
        y_gripper.vector.y = 1

        x_goal = Vector3Stamped()
        x_goal.header.frame_id = u'map'
        x_goal.vector.x = 1
        y_goal = Vector3Stamped()
        y_goal.header.frame_id = u'map'
        y_goal.vector.z = 1
        zero_pose.align_planes(zero_pose.r_tip, x_gripper, root_normal=x_goal)
        zero_pose.align_planes(zero_pose.r_tip, y_gripper, root_normal=y_goal)
        zero_pose.send_and_check_goal()
        map_T_gripper = tf.lookup_pose(u'map', u'r_gripper_tool_frame')
        np.testing.assert_almost_equal(map_T_gripper.pose.orientation.x, 0.7071, decimal=3)
        np.testing.assert_almost_equal(map_T_gripper.pose.orientation.y, 0.0, decimal=3)
        np.testing.assert_almost_equal(map_T_gripper.pose.orientation.z, 0.0, decimal=3)
        np.testing.assert_almost_equal(map_T_gripper.pose.orientation.w, 0.7071, decimal=3)

    def test_align_planes2(self, zero_pose):
        """
        :type zero_pose: PR2
        """
        x_gripper = Vector3Stamped()
        x_gripper.header.frame_id = zero_pose.r_tip
        x_gripper.vector.y = 1

        x_goal = Vector3Stamped()
        x_goal.header.frame_id = u'map'
        x_goal.vector.y = -1
        # x_goal.vector.z = 0.2
        x_goal.vector = tf.normalize(x_goal.vector)
        zero_pose.align_planes(zero_pose.r_tip, x_gripper, root_normal=x_goal)
        zero_pose.send_and_check_goal()

        map_T_gripper = tf.transform_vector(u'map', x_gripper)
        np.testing.assert_almost_equal(map_T_gripper.vector.x, x_goal.vector.x, decimal=2)
        np.testing.assert_almost_equal(map_T_gripper.vector.y, x_goal.vector.y, decimal=2)
        np.testing.assert_almost_equal(map_T_gripper.vector.z, x_goal.vector.z, decimal=2)

    def test_grasp_fridge_handle(self, kitchen_setup):
        """
        :type kitchen_setup: PR2
        """
        handle_name = u'iai_kitchen/iai_fridge_door_handle'
        bar_axis = Vector3Stamped()
        bar_axis.header.frame_id = handle_name
        bar_axis.vector.z = 1

        bar_center = PointStamped()
        bar_center.header.frame_id = handle_name

        tip_grasp_axis = Vector3Stamped()
        tip_grasp_axis.header.frame_id = kitchen_setup.r_tip
        tip_grasp_axis.vector.z = 1

        kitchen_setup.add_json_goal(u'GraspBar',
                                    root=kitchen_setup.default_root,
                                    tip=kitchen_setup.r_tip,
                                    tip_grasp_axis=tip_grasp_axis,
                                    bar_center=bar_center,
                                    bar_axis=bar_axis,
                                    bar_length=.4)
        #
        x_gripper = Vector3Stamped()
        x_gripper.header.frame_id = kitchen_setup.r_tip
        x_gripper.vector.x = 1

        x_goal = Vector3Stamped()
        x_goal.header.frame_id = u'iai_kitchen/iai_fridge_door_handle'
        x_goal.vector.x = -1
        kitchen_setup.align_planes(kitchen_setup.r_tip, x_gripper, root_normal=x_goal)
        # kitchen_setup.allow_all_collisions()
        kitchen_setup.send_and_check_goal()

    def test_grasp_dishwasher_handle(self, kitchen_setup):
        """
        :type kitchen_setup: PR2
        """
        handle_name = u'iai_kitchen/sink_area_dish_washer_door_handle'
        bar_axis = Vector3Stamped()
        bar_axis.header.frame_id = handle_name
        bar_axis.vector.y = 1

        bar_center = PointStamped()
        bar_center.header.frame_id = handle_name

        tip_grasp_axis = Vector3Stamped()
        tip_grasp_axis.header.frame_id = kitchen_setup.r_tip
        tip_grasp_axis.vector.z = 1

        kitchen_setup.add_json_goal(u'GraspBar',
                                    root=kitchen_setup.default_root,
                                    tip=kitchen_setup.r_tip,
                                    tip_grasp_axis=tip_grasp_axis,
                                    bar_center=bar_center,
                                    bar_axis=bar_axis,
                                    bar_length=.3)
        kitchen_setup.allow_all_collisions()
        kitchen_setup.send_and_check_goal()

class TestCartGoals(object):

    def test_rotate_gripper(self, zero_pose):
        """
        :type zero_pose: PR2
        """
        r_goal = PoseStamped()
        r_goal.header.frame_id = zero_pose.r_tip
        r_goal.pose.orientation = Quaternion(*quaternion_about_axis(pi, [1, 0, 0]))
        zero_pose.set_and_check_cart_goal(r_goal, zero_pose.r_tip)

    def test_keep_position1(self, zero_pose):
        """
        :type zero_pose: PR2
        """
        zero_pose.allow_self_collision()
        r_goal = PoseStamped()
        r_goal.header.frame_id = zero_pose.r_tip
        r_goal.pose.position.x = -.1
        r_goal.pose.orientation.w = 1
        zero_pose.set_and_check_cart_goal(r_goal, zero_pose.r_tip, u'torso_lift_link')

        zero_pose.allow_self_collision()
        js = {u'torso_lift_joint': 0.1}
        r_goal = PoseStamped()
        r_goal.header.frame_id = zero_pose.r_tip
        r_goal.pose.orientation.w = 1
        expected_pose = tf.lookup_pose(u'torso_lift_link', zero_pose.r_tip)
        expected_pose.header.stamp = rospy.Time()
        zero_pose.set_cart_goal(r_goal, zero_pose.r_tip, u'torso_lift_link')
        zero_pose.set_joint_goal(js)
        zero_pose.send_and_check_goal()
        zero_pose.check_cart_goal(zero_pose.r_tip, expected_pose)

    def test_keep_position2(self, zero_pose):
        """
        :type zero_pose: PR2
        """
        zero_pose.allow_self_collision()
        r_goal = PoseStamped()
        r_goal.header.frame_id = zero_pose.r_tip
        r_goal.pose.position.x = -.1
        r_goal.pose.orientation.w = 1
        zero_pose.set_and_check_cart_goal(r_goal, zero_pose.r_tip, u'torso_lift_link')

        zero_pose.allow_self_collision()
        js = {u'torso_lift_joint': 0.1}
        r_goal = PoseStamped()
        r_goal.header.frame_id = zero_pose.r_tip
        r_goal.pose.orientation.w = 1
        expected_pose = tf.lookup_pose(zero_pose.default_root, zero_pose.r_tip)
        expected_pose.header.stamp = rospy.Time()
        zero_pose.set_cart_goal(r_goal, zero_pose.r_tip, zero_pose.default_root)
        zero_pose.set_joint_goal(js)
        zero_pose.send_and_check_goal()
        zero_pose.check_cart_goal(zero_pose.r_tip, expected_pose)

    def test_keep_position3(self, zero_pose):
        """
        :type zero_pose: PR2
        """
        js = {
            u'r_elbow_flex_joint': -1.58118094489,
            u'r_forearm_roll_joint': -0.904933033043,
            u'r_shoulder_lift_joint': 0.822412440711,
            u'r_shoulder_pan_joint': -1.07866800992,
            u'r_upper_arm_roll_joint': -1.34905471854,
            u'r_wrist_flex_joint': -1.20182042644,
            u'r_wrist_roll_joint': 0.190433188769,
        }
        zero_pose.send_and_check_joint_goal(js)

        r_goal = PoseStamped()
        r_goal.header.frame_id = zero_pose.r_tip
        r_goal.pose.position.x = 0.3
        r_goal.pose.orientation = Quaternion(*quaternion_from_matrix([[-1, 0, 0, 0],
                                                                      [0, 1, 0, 0],
                                                                      [0, 0, -1, 0],
                                                                      [0, 0, 0, 1]]))
        zero_pose.set_and_check_cart_goal(r_goal, zero_pose.l_tip, u'torso_lift_link')

        r_goal = PoseStamped()
        r_goal.header.frame_id = zero_pose.r_tip
        r_goal.pose.orientation.w = 1
        zero_pose.set_cart_goal(r_goal, zero_pose.r_tip, zero_pose.l_tip)

        l_goal = PoseStamped()
        l_goal.header.frame_id = zero_pose.r_tip
        l_goal.pose.position.y = -.1
        l_goal.pose.orientation.w = 1
        zero_pose.set_and_check_cart_goal(l_goal, zero_pose.r_tip, zero_pose.default_root)

    def test_cart_goal_1eef(self, zero_pose):
        """
        :type zero_pose: PR2
        """
        p = PoseStamped()
        p.header.stamp = rospy.get_rostime()
        p.header.frame_id = zero_pose.r_tip
        p.pose.position = Point(-0.1, 0, 0)
        p.pose.orientation = Quaternion(0, 0, 0, 1)
        zero_pose.allow_self_collision()
        zero_pose.set_and_check_cart_goal(p, zero_pose.r_tip, u'base_footprint')

    def test_cart_goal_1eef2(self, zero_pose):
        """
        :type zero_pose: PR2
        """
        p = PoseStamped()
        p.header.stamp = rospy.get_rostime()
        p.header.frame_id = zero_pose.default_root
        p.pose.position = Point(0.599, -0.009, 0.983)
        p.pose.orientation = Quaternion(0.524, -0.495, 0.487, -0.494)
        zero_pose.allow_self_collision()
        zero_pose.set_and_check_cart_goal(p, zero_pose.l_tip, zero_pose.default_root)

    def test_cart_goal_1eef3(self, zero_pose):
        """
        :type zero_pose: PR2
        """
        self.test_cart_goal_1eef(zero_pose)
        self.test_cart_goal_1eef2(zero_pose)

    def test_cart_goal_2eef(self, zero_pose):
        """
        :type zero_pose: PR2
        """
        root = u'base_link'
        r_goal = PoseStamped()
        r_goal.header.frame_id = zero_pose.r_tip
        r_goal.header.stamp = rospy.get_rostime()
        r_goal.pose.position = Point(-0.1, 0, 0)
        r_goal.pose.orientation = Quaternion(0, 0, 0, 1)
        zero_pose.set_cart_goal(r_goal, zero_pose.r_tip, root)
        l_goal = PoseStamped()
        l_goal.header.frame_id = zero_pose.l_tip
        l_goal.header.stamp = rospy.get_rostime()
        l_goal.pose.position = Point(-0.05, 0, 0)
        l_goal.pose.orientation = Quaternion(0, 0, 0, 1)
        zero_pose.set_cart_goal(l_goal, zero_pose.l_tip, root)
        zero_pose.allow_self_collision()
        zero_pose.send_and_check_goal()
        zero_pose.check_cart_goal(zero_pose.r_tip, r_goal)
        zero_pose.check_cart_goal(zero_pose.l_tip, l_goal)

    def test_cart_goal_2eef2(self, zero_pose):
        """
        :type zero_pose: PR2
        """
        root = u'odom_combined'

        r_goal = PoseStamped()
        r_goal.header.frame_id = zero_pose.r_tip
        r_goal.header.stamp = rospy.get_rostime()
        r_goal.pose.position = Point(0, -0.1, 0)
        r_goal.pose.orientation = Quaternion(0, 0, 0, 1)
        zero_pose.set_cart_goal(r_goal, zero_pose.r_tip, root)
        l_goal = PoseStamped()
        l_goal.header.frame_id = zero_pose.l_tip
        l_goal.header.stamp = rospy.get_rostime()
        l_goal.pose.position = Point(-0.05, 0, 0)
        l_goal.pose.orientation = Quaternion(0, 0, 0, 1)
        zero_pose.set_cart_goal(l_goal, zero_pose.l_tip, root)
        zero_pose.allow_self_collision()
        zero_pose.send_and_check_goal()
        zero_pose.check_cart_goal(zero_pose.r_tip, r_goal)
        zero_pose.check_cart_goal(zero_pose.l_tip, l_goal)

    def test_wiggle1(self, kitchen_setup):
        tray_pose = PoseStamped()
        tray_pose.header.frame_id = u'iai_kitchen/sink_area_surface'
        tray_pose.pose.position = Point(0.1, -0.4, 0.07)
        tray_pose.pose.orientation.w = 1

        l_goal = deepcopy(tray_pose)
        l_goal.pose.position.y -= 0.18
        l_goal.pose.position.z += 0.05
        l_goal.pose.orientation = Quaternion(*quaternion_from_matrix([[0, -1, 0, 0],
                                                                      [1, 0, 0, 0],
                                                                      [0, 0, 1, 0],
                                                                      [0, 0, 0, 1]]))

        r_goal = deepcopy(tray_pose)
        r_goal.pose.position.y += 0.18
        r_goal.pose.position.z += 0.05
        r_goal.pose.orientation = Quaternion(*quaternion_from_matrix([[0, 1, 0, 0],
                                                                      [-1, 0, 0, 0],
                                                                      [0, 0, 1, 0],
                                                                      [0, 0, 0, 1]]))

        kitchen_setup.set_cart_goal(l_goal, kitchen_setup.l_tip)
        kitchen_setup.set_cart_goal(r_goal, kitchen_setup.r_tip)
        # kitchen_setup.allow_collision([], tray_name, [])
        kitchen_setup.send_and_check_goal()

    def test_wiggle2(self, zero_pose):
        """
        :type zero_pose: PR2
        """
        goal_js = {
            u'l_upper_arm_roll_joint': 1.63487737202,
            u'l_shoulder_pan_joint': 1.36222920328,
            u'l_shoulder_lift_joint': 0.229120778526,
            u'l_forearm_roll_joint': 13.7578920265,
            u'l_elbow_flex_joint': -1.48141189643,
            u'l_wrist_flex_joint': -1.22662876066,
            u'l_wrist_roll_joint': -53.6150824007,
        }
        zero_pose.allow_all_collisions()
        zero_pose.send_and_check_joint_goal(goal_js)

        p = PoseStamped()
        p.header.frame_id = zero_pose.l_tip
        p.header.stamp = rospy.get_rostime()
        p.pose.position.x = -0.1
        p.pose.orientation.w = 1
        # zero_pose.allow_all_collisions()
        zero_pose.set_and_check_cart_goal(p, zero_pose.l_tip, zero_pose.default_root)

        p = PoseStamped()
        p.header.frame_id = zero_pose.l_tip
        p.header.stamp = rospy.get_rostime()
        p.pose.position.x = 0.2
        p.pose.orientation.w = 1
        # zero_pose.allow_all_collisions()
        zero_pose.set_and_check_cart_goal(p, zero_pose.l_tip, zero_pose.default_root)

    def test_wiggle3(self, zero_pose):
        """
        :type zero_pose: PR2
        """
        goal_js = {
            u'r_upper_arm_roll_joint': -0.0812729778068,
            u'r_shoulder_pan_joint': -1.20939684714,
            u'r_shoulder_lift_joint': 0.135095147908,
            u'r_forearm_roll_joint': -1.50201448056,
            u'r_elbow_flex_joint': -0.404527363115,
            u'r_wrist_flex_joint': -1.11738043795,
            u'r_wrist_roll_joint': 8.0946050982,
        }
        zero_pose.allow_all_collisions()
        zero_pose.send_and_check_joint_goal(goal_js)

        p = PoseStamped()
        p.header.frame_id = zero_pose.r_tip
        p.header.stamp = rospy.get_rostime()
        p.pose.position.x = 0.5
        p.pose.orientation.w = 1
        zero_pose.set_cart_goal(p, zero_pose.r_tip, zero_pose.default_root)
        zero_pose.send_and_check_goal()

    def test_wiggle4(self, pocky_pose_setup):
        """
        :type box_setup: PR2
        """
        p = PoseStamped()
        p.header.frame_id = u'map'
        p.pose.position.x = 1.1
        p.pose.position.y = 0
        p.pose.position.z = 0.6
        p.pose.orientation.w = 1
        pocky_pose_setup.add_box(size=[1, 1, 0.01], pose=p)

        p = PoseStamped()
        p.header.frame_id = pocky_pose_setup.r_tip
        p.pose.position = Point(0.1, 0, 0)
        p.pose.orientation = Quaternion(0, 0, 0, 1)
        pocky_pose_setup.set_cart_goal(p, pocky_pose_setup.r_tip, pocky_pose_setup.default_root)

        # box_setup.wrapper.avoid_collision()

        collision_entry = CollisionEntry()
        collision_entry.type = CollisionEntry.AVOID_COLLISION
        collision_entry.min_dist = 0.05
        collision_entry.body_b = u'box'
        pocky_pose_setup.add_collision_entries([collision_entry])

        pocky_pose_setup.send_and_check_goal(expected_error_code=MoveResult.INSOLVABLE)

    def test_hot_init_failed(self, zero_pose):
        """
        :type zero_pose: PR2
        """
        r_goal = PoseStamped()
        r_goal.header.frame_id = zero_pose.r_tip
        r_goal.header.stamp = rospy.get_rostime()
        r_goal.pose.position = Point(-0.0, 0, 0)
        r_goal.pose.orientation = Quaternion(0, 0, 0, 1)
        zero_pose.set_cart_goal(r_goal, zero_pose.r_tip, zero_pose.default_root)
        l_goal = PoseStamped()
        l_goal.header.frame_id = zero_pose.l_tip
        l_goal.header.stamp = rospy.get_rostime()
        l_goal.pose.position = Point(-0.0, 0, 0)
        l_goal.pose.orientation = Quaternion(0, 0, 0, 1)
        zero_pose.set_cart_goal(l_goal, zero_pose.l_tip, zero_pose.default_root)
        zero_pose.allow_self_collision()
        zero_pose.send_and_check_goal()
        zero_pose.check_cart_goal(zero_pose.r_tip, r_goal)
        zero_pose.check_cart_goal(zero_pose.l_tip, l_goal)

        zero_pose.allow_all_collisions()
        zero_pose.send_and_check_joint_goal(default_pose)

        goal_js = {
            u'r_upper_arm_roll_joint': -0.0812729778068,
            u'r_shoulder_pan_joint': -1.20939684714,
            u'r_shoulder_lift_joint': 0.135095147908,
            u'r_forearm_roll_joint': -1.50201448056,
            u'r_elbow_flex_joint': -0.404527363115,
            u'r_wrist_flex_joint': -1.11738043795,
            u'r_wrist_roll_joint': 8.0946050982,
        }
        zero_pose.allow_all_collisions()
        zero_pose.send_and_check_joint_goal(goal_js)

    def test_root_link_not_equal_chain_root(self, zero_pose):
        """
        :type zero_pose: PR2
        """
        p = PoseStamped()
        p.header.stamp = rospy.get_rostime()
        p.header.frame_id = u'base_footprint'
        p.pose.position.x = 0.8
        p.pose.position.y = -0.5
        p.pose.position.z = 1
        p.pose.orientation.w = 1
        zero_pose.allow_self_collision()
        zero_pose.set_cart_goal(p, zero_pose.r_tip, u'torso_lift_link')
        zero_pose.send_and_check_goal()

    def test_waypoints(self, zero_pose):
        """
        :type zero_pose: PR2
        """
        root = u'base_footprint'
        p = PoseStamped()
        p.header.frame_id = zero_pose.r_tip
        p.header.stamp = rospy.get_rostime()
        p.pose.position = Point(-0.1, 0, 0)
        p.pose.orientation = Quaternion(0, 0, 0, 1)
        zero_pose.set_cart_goal(p, zero_pose.r_tip, root)

        zero_pose.add_waypoint()
        p = PoseStamped()
        p.header.frame_id = zero_pose.r_tip
        p.header.stamp = rospy.get_rostime()
        p.pose.position = Point(0.0, -0.1, -0.1)
        p.pose.orientation = Quaternion(0, 0, 0, 1)
        zero_pose.set_cart_goal(p, zero_pose.r_tip, root)

        zero_pose.add_waypoint()
        p = PoseStamped()
        p.header.frame_id = zero_pose.r_tip
        p.header.stamp = rospy.get_rostime()
        p.pose.position = Point(0.1, 0.1, 0.1)
        p.pose.orientation = Quaternion(0, 0, 0, 1)
        zero_pose.set_cart_goal(p, zero_pose.r_tip, root)

        zero_pose.send_and_check_goal()

    def test_waypoints2(self, zero_pose):
        """
        :type zero_pose: PR2
        """
        zero_pose.set_joint_goal(pocky_pose)
        zero_pose.add_waypoint()
        zero_pose.set_joint_goal(pick_up_pose)
        zero_pose.add_waypoint()
        zero_pose.set_joint_goal(gaya_pose)

        zero_pose.send_and_check_goal()
        traj = zero_pose.get_trajectory_msg()
        for i, joint_state in enumerate(traj):
            try:
                zero_pose.compare_joint_state(joint_state, pocky_pose)
                break
            except AssertionError:
                pass
        else:  # if no break
            assert False, u'pocky pose not in trajectory'

        traj = traj[i:]
        for i, joint_state in enumerate(traj):
            try:
                zero_pose.compare_joint_state(joint_state, pick_up_pose)
                break
            except AssertionError:
                pass
        else:  # if no break
            assert False, u'pick_up_pose not in trajectory'

        traj = traj[i:]
        for i, joint_state in enumerate(traj):
            try:
                zero_pose.compare_joint_state(joint_state, gaya_pose)
                break
            except AssertionError:
                pass
        else:  # if no break
            assert False, u'gaya_pose not in trajectory'

        pass

    # TODO test translation and orientation goal in different frame


class TestCollisionAvoidanceGoals(object):
    def test_open_drawer(self, kitchen_setup):
        self.open_drawer(kitchen_setup, kitchen_setup.l_tip, u'iai_kitchen/sink_area_left_middle_drawer_handle',
                         u'sink_area_left_middle_drawer_main_joint')

    def test_add_box(self, zero_pose):
        """
        :type zero_pose: PR2
        """
        object_name = u'muh'
        p = PoseStamped()
        p.header.frame_id = u'map'
        p.pose.position = Point(1.2, 0, 1.6)
        p.pose.orientation = Quaternion(0.0, 0.0, 0.47942554, 0.87758256)
        zero_pose.add_box(object_name, pose=p)
        m = zero_pose.get_world().get_object(object_name).as_marker_msg()
        compare_poses(m.pose, p.pose)

    def test_add_box_twice(self, zero_pose):
        """
        :type zero_pose: PR2
        """
        object_name = u'muh'
        p = PoseStamped()
        p.header.frame_id = u'map'
        p.pose.position = Point(1.2, 0, 1.6)
        p.pose.orientation = Quaternion(0.0, 0.0, 0.47942554, 0.87758256)
        zero_pose.add_box(object_name, pose=p)
        m = zero_pose.get_world().get_object(object_name).as_marker_msg()
        compare_poses(m.pose, p.pose)
        zero_pose.add_box(object_name, pose=p, expected_response=UpdateWorldResponse.DUPLICATE_BODY_ERROR)

    def test_add_remove_sphere(self, zero_pose):
        """
        :type zero_pose: PR2
        """
        object_name = u'muh'
        p = PoseStamped()
        p.header.frame_id = u'map'
        p.pose.position.x = 1.2
        p.pose.position.y = 0
        p.pose.position.z = 1.6
        p.pose.orientation.w = 1
        zero_pose.add_sphere(object_name, pose=p)
        zero_pose.remove_object(object_name)

    def test_add_remove_cylinder(self, zero_pose):
        """
        :type zero_pose: PR2
        """
        object_name = u'muh'
        p = PoseStamped()
        p.header.frame_id = u'map'
        p.pose.position.x = 0.5
        p.pose.position.y = 0
        p.pose.position.z = 0
        p.pose.orientation.w = 1
        zero_pose.add_cylinder(object_name, pose=p)
        zero_pose.remove_object(object_name)

    def test_add_urdf_body(self, kitchen_setup):
        """
        :type kitchen_setup: PR2
        """
        kitchen_setup.remove_object(u'kitchen')

    def test_attach_box(self, zero_pose):
        """
        :type zero_pose: PR2
        """
        pocky = u'http://muh#pocky'
        zero_pose.attach_box(pocky, [0.1, 0.02, 0.02], zero_pose.r_tip, [0.05, 0, 0])

    def test_attach_box_as_eef(self, zero_pose):
        """
        :type zero_pose: PR2
        """
        pocky = u'http://muh#pocky'
        zero_pose.attach_box(pocky, [0.1, 0.02, 0.02], zero_pose.r_tip, [0.05, 0, 0], [1, 0, 0, 0])
        p = PoseStamped()
        p.header.frame_id = zero_pose.r_tip
        p.pose.orientation.w = 1
        zero_pose.set_cart_goal(p, pocky, zero_pose.default_root)
        p = tf.transform_pose(zero_pose.default_root, p)
        zero_pose.send_and_check_goal()
        p2 = zero_pose.get_robot().get_fk_pose(zero_pose.default_root, pocky)
        compare_poses(p2.pose, p.pose)
        zero_pose.detach_object(pocky)
        p = PoseStamped()
        p.header.frame_id = zero_pose.r_tip
        p.pose.orientation.w = 1
        p.pose.position.x = -.1
        zero_pose.set_and_check_cart_goal(p, zero_pose.r_tip, zero_pose.default_root)

    def test_attach_remove_box(self, zero_pose):
        """
        :type zero_pose: PR2
        """
        pocky = u'http://muh#pocky'
        zero_pose.attach_box(pocky, [0.1, 0.02, 0.02], zero_pose.r_tip, [0.05, 0, 0])
        zero_pose.detach_object(pocky)
        zero_pose.remove_object(pocky)

    def test_remove_attached_box(self, zero_pose):
        """
        :type zero_pose: PR2
        """
        pocky = u'http://muh#pocky'
        zero_pose.attach_box(pocky, [0.1, 0.02, 0.02], zero_pose.r_tip, [0.05, 0, 0])
        zero_pose.remove_object(pocky)

    def test_attach_existing_box(self, zero_pose):
        """
        :type zero_pose: PR2
        """
        pocky = u'http://muh#pocky'
        p = PoseStamped()
        p.header.frame_id = zero_pose.r_tip
        p.pose.position = Point(0.05, 0, 0)
        p.pose.orientation = Quaternion(0., 0., 0.47942554, 0.87758256)
        zero_pose.add_box(pocky, [0.1, 0.02, 0.02], pose=p)
        zero_pose.attach_existing(pocky, frame_id=zero_pose.r_tip)
        relative_pose = zero_pose.get_robot().get_fk_pose(zero_pose.r_tip, pocky).pose
        compare_poses(p.pose, relative_pose)

    def test_attach_existing_box2(self, zero_pose):
        """
        :type zero_pose: PR2
        """
        pocky = u'http://muh#pocky'
        old_p = PoseStamped()
        old_p.header.frame_id = zero_pose.r_tip
        old_p.pose.position = Point(0.05, 0, 0)
        old_p.pose.orientation = Quaternion(0., 0., 0.47942554, 0.87758256)
        zero_pose.add_box(pocky, [0.1, 0.02, 0.02], pose=old_p)
        zero_pose.attach_existing(pocky, frame_id=zero_pose.r_tip)
        relative_pose = zero_pose.get_robot().get_fk_pose(zero_pose.r_tip, pocky).pose
        compare_poses(old_p.pose, relative_pose)

        p = PoseStamped()
        p.header.frame_id = zero_pose.r_tip
        p.pose.position.x = -0.1
        p.pose.orientation.w = 1.0
        zero_pose.set_and_check_cart_goal(p, zero_pose.r_tip, zero_pose.default_root)
        p.header.frame_id = u'map'
        p.pose.position.y = -1
        p.pose.orientation = Quaternion(0, 0, 0.47942554, 0.87758256)
        zero_pose.move_base(p)
        rospy.sleep(.5)

        zero_pose.detach_object(pocky)

    def test_attach_detach_twice(self, zero_pose):
        pocky = u'http://muh#pocky'
        zero_pose.attach_box(pocky, [0.1, 0.02, 0.02], zero_pose.r_tip, [0.05, 0, 0], [1, 0, 0, 0])
        p = PoseStamped()
        p.header.frame_id = zero_pose.r_tip
        p.pose.orientation.w = 1
        zero_pose.set_cart_goal(p, pocky)
        p = tf.transform_pose(zero_pose.default_root, p)
        zero_pose.send_and_check_goal()
        p2 = zero_pose.get_robot().get_fk_pose(zero_pose.default_root, pocky)
        compare_poses(p2.pose, p.pose)

        zero_pose.clear_world()

        old_p = PoseStamped()
        old_p.header.frame_id = zero_pose.r_tip
        old_p.pose.position = Point(0.05, 0, 0)
        old_p.pose.orientation = Quaternion(0., 0., 0.47942554, 0.87758256)
        zero_pose.add_box(pocky, [0.1, 0.02, 0.02], pose=old_p)
        zero_pose.attach_existing(pocky, frame_id=zero_pose.r_tip)
        relative_pose = zero_pose.get_robot().get_fk_pose(zero_pose.r_tip, pocky).pose
        compare_poses(old_p.pose, relative_pose)

        p = PoseStamped()
        p.header.frame_id = zero_pose.r_tip
        p.pose.position.x = -0.1
        p.pose.orientation.w = 1.0
        zero_pose.set_and_check_cart_goal(p, zero_pose.r_tip, zero_pose.default_root)

    def test_attach_to_nonexistant_robot_link(self, zero_pose):
        """
        :type zero_pose: PR2
        """
        pocky = u'http://muh#pocky'
        zero_pose.attach_box(pocky, [0.1, 0.02, 0.02], u'', [0.05, 0, 0],
                             expected_response=UpdateWorldResponse.MISSING_BODY_ERROR)

    def test_detach_unknown_object(self, zero_pose):
        """
        :type zero_pose: PR2
        """
        zero_pose.detach_object(u'nil', expected_response=UpdateWorldResponse.MISSING_BODY_ERROR)

    def test_add_remove_object(self, zero_pose):
        """
        :type zero_pose: PR2
        """
        object_name = u'muh'
        p = PoseStamped()
        p.header.frame_id = u'map'
        p.pose.position.x = 1.2
        p.pose.position.y = 0
        p.pose.position.z = 1.6
        p.pose.orientation.w = 1
        zero_pose.add_box(object_name, pose=p)
        zero_pose.remove_object(object_name)
        # FIXME marker does not get removed

    def test_invalid_update_world(self, zero_pose):
        """
        :type zero_pose: PR2
        """
        req = UpdateWorldRequest(42, WorldBody(), True, PoseStamped())
        assert zero_pose.wrapper.update_world.call(req).error_codes == UpdateWorldResponse.INVALID_OPERATION

    def test_missing_body_error(self, zero_pose):
        """
        :type zero_pose: PR2
        """
        zero_pose.remove_object(u'muh', expected_response=UpdateWorldResponse.MISSING_BODY_ERROR)

    def test_corrupt_shape_error(self, zero_pose):
        """
        :type zero_pose: PR2
        """
        req = UpdateWorldRequest(UpdateWorldRequest.ADD, WorldBody(type=WorldBody.PRIMITIVE_BODY,
                                                                   shape=SolidPrimitive(type=42)), True, PoseStamped())
        assert zero_pose.wrapper.update_world.call(req).error_codes == UpdateWorldResponse.CORRUPT_SHAPE_ERROR

    def test_unsupported_options(self, kitchen_setup):
        """
        :type kitchen_setup: PR2
        """
        wb = WorldBody()
        pose = PoseStamped()
        pose.header.stamp = rospy.Time.now()
        pose.header.frame_id = str(u'map')
        pose.pose.position = Point()
        pose.pose.orientation = Quaternion(w=1)
        wb.type = WorldBody.URDF_BODY

        req = UpdateWorldRequest(UpdateWorldRequest.ADD, wb, True, pose)
        assert kitchen_setup.wrapper.update_world.call(req).error_codes == UpdateWorldResponse.UNSUPPORTED_OPTIONS

    def test_link_b_set_but_body_b_not(self, box_setup):
        """
        :type box_setup: PR2
        """
        ce = CollisionEntry()
        ce.type = CollisionEntry.AVOID_COLLISION
        ce.link_bs = [u'asdf']
        box_setup.add_collision_entries([ce])
        box_setup.send_and_check_goal(MoveResult.INSOLVABLE)

    def test_unknown_robot_link(self, box_setup):
        """
        :type box_setup: PR2
        """
        ce = CollisionEntry()
        ce.type = CollisionEntry.AVOID_COLLISION
        ce.robot_links = [u'asdf']
        box_setup.add_collision_entries([ce])
        box_setup.send_and_check_goal(MoveResult.UNKNOWN_OBJECT)

    def test_unknown_body_b(self, box_setup):
        """
        :type box_setup: PR2
        """
        ce = CollisionEntry()
        ce.type = CollisionEntry.AVOID_COLLISION
        ce.body_b = u'asdf'
        box_setup.add_collision_entries([ce])
        box_setup.send_and_check_goal(MoveResult.UNKNOWN_OBJECT)

    def test_unknown_link_b(self, box_setup):
        """
        :type box_setup: PR2
        """
        ce = CollisionEntry()
        ce.type = CollisionEntry.AVOID_COLLISION
        ce.body_b = u'box'
        ce.link_bs = [u'asdf']
        box_setup.add_collision_entries([ce])
        box_setup.send_and_check_goal(MoveResult.UNKNOWN_OBJECT)

    def test_base_link_in_collision(self, zero_pose):
        """
        :type zero_pose: PR2
        """
        zero_pose.allow_self_collision()
        p = PoseStamped()
        p.header.frame_id = u'map'
        p.pose.position.x = 0
        p.pose.position.y = 0
        p.pose.position.z = -0.2
        p.pose.orientation.w = 1
        zero_pose.add_box(pose=p)
        zero_pose.send_and_check_joint_goal(pocky_pose)

    def test_unknown_object1(self, box_setup):
        """
        :type box_setup: PR2
        """
        p = PoseStamped()
        p.header.frame_id = box_setup.r_tip
        p.pose.position = Point(0.1, 0, 0)
        p.pose.orientation = Quaternion(0, 0, 0, 1)
        box_setup.set_cart_goal(p, box_setup.r_tip, box_setup.default_root)

        collision_entry = CollisionEntry()
        collision_entry.type = CollisionEntry.AVOID_COLLISION
        collision_entry.min_dist = 0.05
        collision_entry.body_b = u'muh'
        box_setup.add_collision_entries([collision_entry])

        box_setup.send_and_check_goal(MoveResult.UNKNOWN_OBJECT)

    # def test_interrupt1(self, box_setup):
    #     """
    #     :type box_setup: Context
    #     """
    #     # FIXME
    #     box_setup.add_box()
    #     p = PoseStamped()
    #     p.header.frame_id = box_setup.r_tip
    #     p.pose.position = Point(0.1, 0, 0)
    #     p.pose.orientation = Quaternion(0, 0, 0, 1)
    #     box_setup.set_cart_goal(box_setup.default_root, box_setup.r_tip, p)
    #
    #     collision_entry = CollisionEntry()
    #     collision_entry.type = CollisionEntry.AVOID_ALL_COLLISIONS
    #     collision_entry.min_dist = 0.5
    #     box_setup.set_collision_entries([collision_entry])
    #
    #     box_setup.send_goal(wait=False)
    #     rospy.sleep(.5)
    # box_setup.interrupt()
    # result = self.giskard.get_result()
    # self.assertEqual(result.error_code, MoveResult.INTERRUPTED)

    def test_allow_self_collision(self, zero_pose):
        """
        :type zero_pose: PR2
        """
        zero_pose.check_cpi_geq(zero_pose.get_r_gripper_links(), 0.1)
        zero_pose.check_cpi_geq(zero_pose.get_l_gripper_links(), 0.1)

    def test_allow_self_collision2(self, zero_pose):
        """
        :type zero_pose: PR2
        """
        goal_js = {
            u'l_elbow_flex_joint': -1.43286344265,
            u'l_forearm_roll_joint': 1.26465060073,
            u'l_shoulder_lift_joint': 0.47990329056,
            u'l_shoulder_pan_joint': 0.281272240139,
            u'l_upper_arm_roll_joint': 0.528415402668,
            u'l_wrist_flex_joint': -1.18811419869,
            u'l_wrist_roll_joint': 2.26884630124,
        }
        zero_pose.allow_all_collisions()
        zero_pose.send_and_check_joint_goal(goal_js)

        p = PoseStamped()
        p.header.frame_id = zero_pose.l_tip
        p.header.stamp = rospy.get_rostime()
        p.pose.position.x = 0.2
        p.pose.orientation.w = 1
        zero_pose.allow_self_collision()
        zero_pose.set_and_check_cart_goal(p, zero_pose.l_tip, zero_pose.default_root)
        zero_pose.check_cpi_leq(zero_pose.get_l_gripper_links(), 0.01)
        zero_pose.check_cpi_leq([u'r_forearm_link'], 0.01)
        zero_pose.check_cpi_geq(zero_pose.get_r_gripper_links(), 0.05)

    def test_allow_self_collision3(self, zero_pose):
        """
        :type zero_pose: PR2
        """
        goal_js = {
            u'l_elbow_flex_joint': -1.43286344265,
            u'l_forearm_roll_joint': 1.26465060073,
            u'l_shoulder_lift_joint': 0.47990329056,
            u'l_shoulder_pan_joint': 0.281272240139,
            u'l_upper_arm_roll_joint': 0.528415402668,
            u'l_wrist_flex_joint': -1.18811419869,
            u'l_wrist_roll_joint': 2.26884630124,
        }
        zero_pose.allow_all_collisions()
        zero_pose.send_and_check_joint_goal(goal_js)

        p = PoseStamped()
        p.header.frame_id = zero_pose.l_tip
        p.header.stamp = rospy.get_rostime()
        p.pose.position.x = 0.18
        p.pose.position.z = 0.02
        p.pose.orientation.w = 1

        ces = []
        ces.append(CollisionEntry(type=CollisionEntry.ALLOW_COLLISION,
                                  robot_links=zero_pose.get_l_gripper_links(),
                                  body_b=u'pr2',
                                  link_bs=zero_pose.get_r_forearm_links()))
        zero_pose.add_collision_entries(ces)

        zero_pose.set_and_check_cart_goal(p, zero_pose.l_tip, zero_pose.default_root)
        zero_pose.check_cpi_leq(zero_pose.get_l_gripper_links(), 0.01)
        zero_pose.check_cpi_leq([u'r_forearm_link'], 0.01)
        zero_pose.check_cpi_geq(zero_pose.get_r_gripper_links(), 0.05)

    def test_avoid_self_collision(self, zero_pose):
        """
        :type zero_pose: PR2
        """
        goal_js = {
            u'l_elbow_flex_joint': -1.43286344265,
            u'l_forearm_roll_joint': 1.26465060073,
            u'l_shoulder_lift_joint': 0.47990329056,
            u'l_shoulder_pan_joint': 0.281272240139,
            u'l_upper_arm_roll_joint': 0.528415402668,
            u'l_wrist_flex_joint': -1.18811419869,
            u'l_wrist_roll_joint': 2.26884630124,
        }
        zero_pose.allow_all_collisions()
        zero_pose.send_and_check_joint_goal(goal_js)

        p = PoseStamped()
        p.header.frame_id = zero_pose.l_tip
        p.header.stamp = rospy.get_rostime()
        p.pose.position.x = 0.2
        p.pose.orientation.w = 1
        zero_pose.set_cart_goal(p, zero_pose.l_tip, zero_pose.default_root)
        zero_pose.send_goal()
        zero_pose.check_cpi_geq(zero_pose.get_l_gripper_links(), 0.048)

    def test_avoid_collision(self, box_setup):
        """
        :type box_setup: PR2
        """
        ce = CollisionEntry()
        ce.type = CollisionEntry.AVOID_COLLISION
        ce.body_b = u'box'
        # ce.min_dist = 0.05
        box_setup.add_collision_entries([ce])
        box_setup.send_and_check_goal(MoveResult.SUCCESS)
        box_setup.check_cpi_geq(box_setup.get_l_gripper_links(), 0.048)
        box_setup.check_cpi_geq(box_setup.get_r_gripper_links(), 0.048)

    def test_avoid_collision2(self, fake_table_setup):
        """
        :type box_setup: PR2
        """
        r_goal = PoseStamped()
        r_goal.header.frame_id = u'map'
        r_goal.pose.position.x = 0.8
        r_goal.pose.position.y = -0.38
        r_goal.pose.position.z = 0.82
        r_goal.pose.orientation = Quaternion(*quaternion_about_axis(np.pi/2, [0,1,0]))
        fake_table_setup.set_and_check_cart_goal(r_goal, fake_table_setup.r_tip)
        fake_table_setup.check_cpi_geq(fake_table_setup.get_l_gripper_links(), 0.048)
        fake_table_setup.check_cpi_leq([u'r_gripper_l_finger_tip_link'], 0.04)
        fake_table_setup.check_cpi_leq([u'r_gripper_r_finger_tip_link'], 0.04)

    def test_allow_collision(self, box_setup):
        """
        :type box_setup: PR2
        """
        p = PoseStamped()
        p.header.frame_id = box_setup.r_tip
        p.header.stamp = rospy.get_rostime()
        p.pose.position = Point(0.15, 0, 0)
        p.pose.orientation = Quaternion(0, 0, 0, 1)

        collision_entry = CollisionEntry()
        collision_entry.type = CollisionEntry.ALLOW_COLLISION
        collision_entry.body_b = u'box'
        collision_entry.link_bs = [u'box']
        box_setup.wrapper.set_collision_entries([collision_entry])

        box_setup.allow_self_collision()
        box_setup.set_and_check_cart_goal(p, box_setup.r_tip, box_setup.default_root)

        box_setup.check_cpi_geq(box_setup.get_l_gripper_links(), 0.0)
        box_setup.check_cpi_leq(box_setup.get_r_gripper_links(), 0.0)


    def test_avoid_collision3(self, pocky_pose_setup):
        """
        :type box_setup: PR2
        """
        pocky_pose_setup.attach_box(size=[0.2, 0.05, 0.05],
                                    frame_id=pocky_pose_setup.r_tip,
                                    position=[0.08, 0, 0],
                                    orientation=[0, 0, 0, 1])
        p = PoseStamped()
        p.header.frame_id = pocky_pose_setup.r_tip
        p.pose.position.x = 0.15
        p.pose.position.y = 0.04
        p.pose.position.z = 0
        p.pose.orientation.w = 1
        pocky_pose_setup.add_box('bl', [0.1, 0.01, 0.2], p)
        p = PoseStamped()
        p.header.frame_id = pocky_pose_setup.r_tip
        p.pose.position.x = 0.15
        p.pose.position.y = -0.04
        p.pose.position.z = 0
        p.pose.orientation.w = 1
        pocky_pose_setup.add_box('br', [0.1, 0.01, 0.2], p)

        p = PoseStamped()
        p.header.frame_id = pocky_pose_setup.r_tip
        p.pose.position = Point(-0.15, 0, 0)
        p.pose.orientation = Quaternion(0, 0, 0, 1)
        pocky_pose_setup.set_cart_goal(p, pocky_pose_setup.r_tip, pocky_pose_setup.default_root)

        pocky_pose_setup.send_and_check_goal()
        # TODO check traj length?
        pocky_pose_setup.check_cpi_geq(['box'], 0.048)

    def test_avoid_collision4(self, pocky_pose_setup):
        """
        :type box_setup: PR2
        """
        pocky_pose_setup.attach_box(size=[0.2, 0.05, 0.05],
                                    frame_id=pocky_pose_setup.r_tip,
                                    position=[0.08, 0, 0],
                                    orientation=[0, 0, 0, 1])
        p = PoseStamped()
        p.header.frame_id = pocky_pose_setup.r_tip
        p.pose.position.x = 0.2
        p.pose.position.y = 0
        p.pose.position.z = 0
        p.pose.orientation.w = 1
        pocky_pose_setup.add_box('b1', [0.01, 0.2, 0.2], p)
        p = PoseStamped()
        p.header.frame_id = pocky_pose_setup.r_tip
        p.pose.position.x = 0.15
        p.pose.position.y = 0.04
        p.pose.position.z = 0
        p.pose.orientation.w = 1
        pocky_pose_setup.add_box('bl', [0.1, 0.01, 0.2], p)
        p = PoseStamped()
        p.header.frame_id = pocky_pose_setup.r_tip
        p.pose.position.x = 0.15
        p.pose.position.y = -0.04
        p.pose.position.z = 0
        p.pose.orientation.w = 1
        pocky_pose_setup.add_box('br', [0.1, 0.01, 0.2], p)

        # p = PoseStamped()
        # p.header.frame_id = pocky_pose_setup.r_tip
        # p.pose.position = Point(-0.15, 0, 0)
        # p.pose.orientation = Quaternion(0, 0, 0, 1)
        # pocky_pose_setup.set_cart_goal(p, pocky_pose_setup.r_tip, pocky_pose_setup.default_root)
        x = Vector3Stamped()
        x.header.frame_id = 'box'
        x.vector.x = 1
        y = Vector3Stamped()
        y.header.frame_id = 'box'
        y.vector.y = 1
        x_map = Vector3Stamped()
        x_map.header.frame_id = 'map'
        x_map.vector.x = 1
        y_map = Vector3Stamped()
        y_map.header.frame_id = 'map'
        y_map.vector.y = 1
        pocky_pose_setup.align_planes('box', x, root_normal=x_map)
        pocky_pose_setup.align_planes('box', y, root_normal=y_map)
        pocky_pose_setup.allow_self_collision()
        # pocky_pose_setup.allow_all_collisions()
        pocky_pose_setup.send_and_check_goal()

    def test_avoid_collision5(self, pocky_pose_setup):
        """
        :type box_setup: PR2
        """
        # fixme
        pocky_pose_setup.attach_box(size=[0.2, 0.05, 0.05],
                                    frame_id=pocky_pose_setup.r_tip,
                                    position=[0.08, 0, 0],
                                    orientation=[0, 0, 0, 1])
        p = PoseStamped()
        p.header.frame_id = pocky_pose_setup.r_tip
        p.pose.position.x = 0.12
        p.pose.position.y = 0.04
        p.pose.position.z = 0
        p.pose.orientation.w = 1
        pocky_pose_setup.add_cylinder('bl', [0.2, 0.01], p)
        p = PoseStamped()
        p.header.frame_id = pocky_pose_setup.r_tip
        p.pose.position.x = 0.12
        p.pose.position.y = -0.04
        p.pose.position.z = 0
        p.pose.orientation.w = 1
        pocky_pose_setup.add_cylinder('br', [0.2, 0.01], p)

        pocky_pose_setup.send_and_check_goal()


    def test_avoid_collision6(self, fake_table_setup):
        """
        :type box_setup: PR2
        """
        # FIXME
        js = {
            u'r_shoulder_pan_joint': -0.341482794236,
            u'r_shoulder_lift_joint': 0.0301123643508,
            u'r_upper_arm_roll_joint': -2.67555547662,
            u'r_forearm_roll_joint': -0.472653283346,
            u'r_elbow_flex_joint': -0.149999999999,
            u'r_wrist_flex_joint': -1.40685144215,
            u'r_wrist_roll_joint': 2.87855178783,
            u'odom_x_joint': 0.0708087929675,
            u'odom_y_joint': 0.052896931145,
            u'odom_z_joint': 0.0105784287694,
            u'torso_lift_joint': 0.277729421077,
        }

        fake_table_setup.send_and_check_joint_goal(js)
        fake_table_setup.check_cpi_geq(fake_table_setup.get_l_gripper_links(), 0.048)
        fake_table_setup.check_cpi_leq([u'r_gripper_l_finger_tip_link'], 0.04)
        fake_table_setup.check_cpi_leq([u'r_gripper_r_finger_tip_link'], 0.04)


    def test_avoid_collision7(self, kitchen_setup):
        """
        :type box_setup: PR2
        """
        base_pose = PoseStamped()
        base_pose.header.frame_id = u'map'
        base_pose.pose.position.x = 0.8
        base_pose.pose.position.y = 1
        base_pose.pose.orientation = Quaternion(*quaternion_about_axis(0, [0,0,1]))
        kitchen_setup.teleport_base(base_pose)
        base_pose = PoseStamped()
        base_pose.header.frame_id = u'map'
        base_pose.pose.position.x = 0.64
        base_pose.pose.position.y = 0.64
        base_pose.pose.orientation = Quaternion(*quaternion_about_axis(-np.pi/4, [0,0,1]))
        kitchen_setup.set_joint_goal(gaya_pose)
        kitchen_setup.set_and_check_cart_goal(base_pose, u'base_footprint')
        kitchen_setup.check_joint_state(gaya_pose)

    def test_avoid_collision9(self, kitchen_setup):
        """
        :type box_setup: PR2
        """
        base_pose = PoseStamped()
        base_pose.header.frame_id = u'map'
        base_pose.pose.position.x = 0.8
        base_pose.pose.position.y = 0.9
        base_pose.pose.orientation = Quaternion(*quaternion_about_axis(np.pi/2, [0,0,1]))
        kitchen_setup.teleport_base(base_pose)
        base_pose.pose.orientation = Quaternion(*quaternion_about_axis(np.pi, [0,0,1]))
        kitchen_setup.set_joint_goal(gaya_pose)
        kitchen_setup.set_and_check_cart_goal(base_pose, u'base_footprint')
        kitchen_setup.check_joint_state(gaya_pose)

    def test_avoid_collision8(self, kitchen_setup):
        """
        :type box_setup: PR2
        """
        base_pose = PoseStamped()
        base_pose.header.frame_id = u'map'
        base_pose.pose.position.x = 0.8
        base_pose.pose.position.y = 0.9
        base_pose.pose.orientation = Quaternion(*quaternion_about_axis(0, [0,0,1]))
        kitchen_setup.teleport_base(base_pose)
        base_pose = PoseStamped()
        base_pose.header.frame_id = u'map'
        base_pose.pose.position.x = 0.64
        base_pose.pose.position.y = 0.64
        base_pose.pose.orientation = Quaternion(*quaternion_about_axis(-np.pi/4, [0,0,1]))
        kitchen_setup.set_joint_goal(gaya_pose)
        kitchen_setup.set_and_check_cart_goal(base_pose, 'base_footprint')
        kitchen_setup.check_joint_state(gaya_pose)


    def test_avoid_collision_with_far_object(self, pocky_pose_setup):
        """
        :type pocky_pose_setup: PR2
        """
        p = PoseStamped()
        p.header.frame_id = u'map'
        p.pose.position.x = 25
        p.pose.position.y = 25
        p.pose.position.z = 25
        p.pose.orientation.w = 1
        pocky_pose_setup.add_box(pose=p)
        p = PoseStamped()
        p.header.frame_id = pocky_pose_setup.r_tip
        p.pose.position = Point(0.1, 0, 0)
        p.pose.orientation = Quaternion(0, 0, 0, 1)
        pocky_pose_setup.set_cart_goal(p, pocky_pose_setup.r_tip, pocky_pose_setup.default_root)

        collision_entry = CollisionEntry()
        collision_entry.type = CollisionEntry.AVOID_COLLISION
        collision_entry.min_dist = 0.05
        collision_entry.body_b = u'box'
        pocky_pose_setup.add_collision_entries([collision_entry])

        pocky_pose_setup.send_and_check_goal()
        pocky_pose_setup.check_cpi_geq(pocky_pose_setup.get_l_gripper_links(), 0.048)
        pocky_pose_setup.check_cpi_geq(pocky_pose_setup.get_r_gripper_links(), 0.048)

    def test_avoid_all_collision(self, box_setup):
        """
        :type box_setup: PR2
        """
        p = PoseStamped()
        p.header.frame_id = box_setup.r_tip
        p.pose.position = Point(0.1, 0, 0)
        p.pose.orientation = Quaternion(0, 0, 0, 1)
        box_setup.set_cart_goal(p, box_setup.r_tip, box_setup.default_root)

        collision_entry = CollisionEntry()
        collision_entry.type = CollisionEntry.AVOID_ALL_COLLISIONS
        collision_entry.min_dist = 0.05
        box_setup.add_collision_entries([collision_entry])

        box_setup.send_and_check_goal()

        box_setup.check_cpi_geq(box_setup.get_l_gripper_links(), 0.0)
        box_setup.check_cpi_geq(box_setup.get_r_gripper_links(), 0.0)

    def test_get_out_of_collision(self, box_setup):
        """
        :type box_setup: PR2
        """
        p = PoseStamped()
        p.header.frame_id = box_setup.r_tip
        p.pose.position = Point(0.15, 0, 0)
        p.pose.orientation = Quaternion(0, 0, 0, 1)
        box_setup.set_cart_goal(p, box_setup.r_tip, box_setup.default_root)

        collision_entry = CollisionEntry()
        collision_entry.type = CollisionEntry.ALLOW_ALL_COLLISIONS
        collision_entry.min_dist = 0.05
        box_setup.add_collision_entries([collision_entry])

        box_setup.send_and_check_goal()

        collision_entry = CollisionEntry()
        collision_entry.type = CollisionEntry.AVOID_ALL_COLLISIONS
        collision_entry.min_dist = 0.05
        box_setup.add_collision_entries([collision_entry])

        box_setup.send_and_check_goal()

        box_setup.check_cpi_geq(box_setup.get_l_gripper_links(), 0.0)
        box_setup.check_cpi_geq(box_setup.get_r_gripper_links(), 0.0)

    def test_allow_collision_gripper(self, box_setup):
        """
        :type box_setup: PR2
        """
        ces = box_setup.get_allow_l_gripper(u'box')
        box_setup.add_collision_entries(ces)
        p = PoseStamped()
        p.header.frame_id = box_setup.l_tip
        p.header.stamp = rospy.get_rostime()
        p.pose.position.x = 0.11
        p.pose.orientation.w = 1
        box_setup.set_and_check_cart_goal(p, box_setup.l_tip, box_setup.default_root)
        box_setup.check_cpi_leq(box_setup.get_l_gripper_links(), 0.0)
        box_setup.check_cpi_geq(box_setup.get_r_gripper_links(), 0.048)

    def test_attached_collision1(self, box_setup):
        """
        :type box_setup: PR2
        """
        attached_link_name = u'pocky'
        box_setup.attach_box(attached_link_name, [0.2, 0.04, 0.04], box_setup.r_tip, [0.05, 0, 0])
        box_setup.attach_box(attached_link_name, [0.2, 0.04, 0.04], box_setup.r_tip, [0.05, 0, 0],
                             expected_response=UpdateWorldResponse.DUPLICATE_BODY_ERROR)
        p = PoseStamped()
        p.header.frame_id = box_setup.r_tip
        p.header.stamp = rospy.get_rostime()
        p.pose.position.x = -0.16
        p.pose.orientation.w = 1
        box_setup.set_and_check_cart_goal(p, box_setup.r_tip, box_setup.default_root)
        box_setup.check_cpi_geq(box_setup.get_l_gripper_links(), 0.048)
        box_setup.check_cpi_geq([attached_link_name], 0.048)
        box_setup.detach_object(attached_link_name)

    def test_attached_self_collision(self, zero_pose):
        """
        :type box_setup: PR2
        """

        collision_pose = {
            u'l_elbow_flex_joint': - 1.1343683863086362,
            u'l_forearm_roll_joint': 7.517553513504836,
            u'l_shoulder_lift_joint': 0.5726770101613905,
            u'l_shoulder_pan_joint': 0.1592669164939349,
            u'l_upper_arm_roll_joint': 0.5532568387077381,
            u'l_wrist_flex_joint': - 1.215660155912625,
            u'l_wrist_roll_joint': 4.249300323527076,
            u'torso_lift_joint': 0.2}

        zero_pose.set_joint_goal(collision_pose)
        zero_pose.send_goal()

        attached_link_name = u'pocky'
        zero_pose.attach_box(attached_link_name, [0.08, 0.02, 0.02], zero_pose.l_tip, [0.04, 0, 0], [0, 0, 0, 1])

        zero_pose.set_joint_goal({u'r_forearm_roll_joint': 0.0,
                                  u'r_shoulder_lift_joint': 0.0,
                                  u'r_shoulder_pan_joint': 0.0,
                                  u'r_upper_arm_roll_joint': 0.0,
                                  u'r_wrist_flex_joint': 0.0,
                                  u'r_wrist_roll_joint': 0.0,
                                  u'r_elbow_flex_joint': 0.0,
                                  u'torso_lift_joint': 0.2})

        p = PoseStamped()
        p.header.frame_id = zero_pose.l_tip
        p.header.stamp = rospy.get_rostime()
        p.pose.position.z = 0.20
        p.pose.orientation.w = 1
        zero_pose.set_cart_goal(p, zero_pose.l_tip, zero_pose.default_root)
        zero_pose.send_goal()

        zero_pose.check_cpi_geq(zero_pose.get_l_gripper_links(), 0.048)
        zero_pose.check_cpi_geq([attached_link_name], 0.048)
        zero_pose.detach_object(attached_link_name)

    def test_attached_collision_allow(self, box_setup):
        """
        :type box_setup: PR2
        """
        pocky = u'http://muh#pocky'
        box_setup.attach_box(pocky, [0.1, 0.02, 0.02], box_setup.r_tip, [0.05, 0, 0])

        ces = []
        ce = CollisionEntry()
        ce.type = CollisionEntry.ALLOW_COLLISION
        ce.robot_links = [pocky]
        ce.body_b = u'box'
        ces.append(ce)
        box_setup.add_collision_entries(ces)

        p = PoseStamped()
        p.header.frame_id = box_setup.r_tip
        p.header.stamp = rospy.get_rostime()
        p.pose.position.y = -0.11
        p.pose.orientation.w = 1
        box_setup.set_and_check_cart_goal(p, box_setup.r_tip, box_setup.default_root)
        box_setup.check_cpi_geq(box_setup.get_l_gripper_links(), 0.048)
        box_setup.check_cpi_leq([pocky], 0.0)

    # def test_collision_during_planning1(self, box_setup):
    #     """
    #     :type box_setup: PR2
    #     """
    # FIXME feature not implemented
    #     # FIXME sometimes says endless wiggle detected
    #     p = PoseStamped()
    #     p.header.frame_id = box_setup.r_tip
    #     p.header.stamp = rospy.get_rostime()
    #     p.pose.position = Point(0.1, 0, 0)
    #     p.pose.orientation = Quaternion(0, 0, 0, 1)
    #
    #     collision_entry = CollisionEntry()
    #     collision_entry.type = CollisionEntry.AVOID_ALL_COLLISIONS
    #     collision_entry.min_dist = 1
    #     box_setup.add_collision_entries([collision_entry])
    #     box_setup.set_cart_goal(box_setup.default_root, box_setup.r_tip, p)
    #     box_setup.send_and_check_goal(expected_error_code=MoveResult.PATH_COLLISION)

    # def test_collision_during_planning2(self, box_setup):
    #     """
    #     :type box_setup: PR2
    #     """
    # FIXME feature not implemented
    #     # FIXME sometimes says endless wiggle detected
    #     p = PoseStamped()
    #     p.header.frame_id = box_setup.r_tip
    #     p.header.stamp = rospy.get_rostime()
    #     p.pose.position = Point(0.1, 0, 0)
    #     p.pose.orientation = Quaternion(0, 0, 0, 1)
    #
    #     collision_entry = CollisionEntry()
    #     collision_entry.type = CollisionEntry.AVOID_ALL_COLLISIONS
    #     collision_entry.min_dist = 1
    #     box_setup.add_collision_entries([collision_entry])
    #     box_setup.set_cart_goal(box_setup.default_root, box_setup.r_tip, p)
    #     box_setup.send_and_check_goal(expected_error_code=MoveResult.PATH_COLLISION)
    #
    #     box_setup.set_joint_goal(pocky_pose)
    #     box_setup.allow_all_collisions()
    #     box_setup.send_and_check_goal()

    def test_avoid_collision_gripper(self, box_setup):
        """
        :type box_setup: PR2
        """
        box_setup.allow_all_collisions()
        ces = box_setup.get_l_gripper_collision_entries(u'box', 0.05, CollisionEntry.AVOID_COLLISION)
        box_setup.add_collision_entries(ces)
        p = PoseStamped()
        p.header.frame_id = box_setup.l_tip
        p.header.stamp = rospy.get_rostime()
        p.pose.position.x = 0.15
        p.pose.orientation.w = 1
        box_setup.set_cart_goal(p, box_setup.l_tip, box_setup.default_root)
        box_setup.send_goal()
        box_setup.check_cpi_geq(box_setup.get_l_gripper_links(), 0.0)

    # def test_end_state_collision(self, box_setup):
    #     """
    #     :type box_setup: PR2
    #     """
    #     # TODO endstate impossible as long as we check for path collision?
    #     pass

    # def test_filled_vel_values(self, box_setup):
    #     """
    #     :type box_setup: PR2
    #     """
    #     pass
    #
    # def test_undefined_goal(self, box_setup):
    #     """
    #     :type box_setup: PR2
    #     """
    #     pass

    # TODO test plan only

    def test_attached_two_items(self, zero_pose):
        # FIXME visualization bug
        box1_name = u'box1'
        box2_name = u'box2'

        js = {
            u'r_elbow_flex_joint': -1.58118094489,
            u'r_forearm_roll_joint': -0.904933033043,
            u'r_shoulder_lift_joint': 0.822412440711,
            u'r_shoulder_pan_joint': -1.07866800992,
            u'r_upper_arm_roll_joint': -1.34905471854,
            u'r_wrist_flex_joint': -1.20182042644,
            u'r_wrist_roll_joint': 0.190433188769,
        }
        zero_pose.send_and_check_joint_goal(js)

        r_goal = PoseStamped()
        r_goal.header.frame_id = zero_pose.r_tip
        r_goal.pose.position.x = 0.4
        r_goal.pose.orientation = Quaternion(*quaternion_from_matrix([[-1, 0, 0, 0],
                                                                      [0, 1, 0, 0],
                                                                      [0, 0, -1, 0],
                                                                      [0, 0, 0, 1]]))
        zero_pose.set_and_check_cart_goal(r_goal, zero_pose.l_tip, u'torso_lift_link')

        zero_pose.attach_box(box1_name, [.2, .04, .04], zero_pose.r_tip, [.1, 0, 0], [0, 0, 0, 1])
        zero_pose.attach_box(box2_name, [.2, .04, .04], zero_pose.l_tip, [.1, 0, 0], [0, 0, 0, 1])

        zero_pose.send_and_check_goal()

        zero_pose.check_cpi_geq([box1_name, box2_name], 0.049)

        zero_pose.detach_object(box1_name)
        zero_pose.detach_object(box2_name)
        base_goal = PoseStamped()
        base_goal.header.frame_id = u'base_footprint'
        base_goal.pose.position.x = -.1
        base_goal.pose.orientation.w = 1
        zero_pose.move_base(base_goal)

    # def test_pick_and_place(self, kitchen_setup):
    #     """
    #     :type kitchen_setup: PR2
    #     :return:
    #     """
    #
    #     base_pose = PoseStamped()
    #     base_pose.header.frame_id = u'map'
    #     base_pose.pose.position = Point(0.760, 0.480, 0.000)
    #     base_pose.pose.orientation = Quaternion(0.000, 0.000, 0.230, 0.973)
    #     kitchen_setup.move_pr2_base(base_pose)
    #     attached_link_name = u'edekabowl'
    #     p = PoseStamped()
    #     p.header.frame_id = u'map'
    #     p.pose.position = Point(1.39985, 0.799920, 0.888)
    #     p.pose.orientation = Quaternion(-0.0037, -0.00476, 0.3921, 0.9198)
    #     kitchen_setup.add_box(attached_link_name, [.145, .145, .072], pose=p)
    #
    #     pick_pose = PoseStamped()
    #     pick_pose.header.frame_id = u'base_footprint'
    #     pick_pose.pose.position = Point(0.649, -0.023, 0.918)
    #     pick_pose.pose.orientation = Quaternion(0.407, 0.574, -0.408, 0.582)
    #
    #     # pregrasp
    #     pick_pose.pose.position.z += 0.2
    #     kitchen_setup.set_and_check_cart_goal(pick_pose, kitchen_setup.l_tip, kitchen_setup.default_root)
    #
    #     # grasp
    #     pick_pose.pose.position.z -= 0.2
    #     kitchen_setup.avoid_collision(kitchen_setup.get_l_gripper_links(), u'kitchen', [], 0)
    #     kitchen_setup.allow_collision(kitchen_setup.get_l_gripper_links(), attached_link_name, [])
    #     kitchen_setup.set_and_check_cart_goal(pick_pose, kitchen_setup.l_tip, kitchen_setup.default_root)
    #     kitchen_setup.attach_existing(attached_link_name, frame_id=kitchen_setup.l_tip)
    #
    #     # post grasp
    #     pick_pose.pose.position.z += 0.2
    #     kitchen_setup.avoid_all_collisions(0.05)
    #     kitchen_setup.set_and_check_cart_goal(pick_pose, kitchen_setup.l_tip, kitchen_setup.default_root)
    #     # kitchen_setup.remove_object(attached_link_name)
    #     kitchen_setup.send_and_check_joint_goal(gaya_pose)
    #
    #     # place============================
    #     base_pose.pose.position = Point(-0.200, 1.120, 0.000)
    #     base_pose.pose.orientation = Quaternion(0.000, 0.000, 0.994, -0.105)
    #     kitchen_setup.move_pr2_base(base_pose)
    #
    #     # pre place
    #     place_pose = PoseStamped()
    #     place_pose.header.frame_id = u'base_footprint'
    #     place_pose.pose.position = Point(0.587, 0.068, 0.920)
    #     place_pose.pose.orientation = Quaternion(0.703, -0.074, -0.703, -0.074)
    #     place_pose.pose.position.z += 0.2
    #     kitchen_setup.set_and_check_cart_goal(place_pose, kitchen_setup.l_tip, kitchen_setup.default_root)
    #
    #     # place
    #     place_pose.pose.position.z -= 0.19
    #     kitchen_setup.avoid_all_collisions(0.)
    #     kitchen_setup.set_cart_goal(place_pose, kitchen_setup.l_tip, kitchen_setup.default_root)
    #     kitchen_setup.send_goal()
    #     rospy.sleep(1)
    #
    #     # post place
    #     kitchen_setup.detach_object(attached_link_name)
    #     place_pose.pose.position.z += 0.2
    #     kitchen_setup.avoid_all_collisions(0.)
    #     kitchen_setup.set_and_check_cart_goal(place_pose, kitchen_setup.l_tip, kitchen_setup.default_root)

    # def test_hand_in_kitchen(self, kitchen_setup):
    #     """
    #     :type kitchen_setup: PR2
    #     :return:
    #     """
    #
    #     kitchen_setup.send_and_check_joint_goal(pick_up_pose)
    #
    #     base_pose = PoseStamped()
    #     base_pose.header.frame_id = u'map'
    #     base_pose.pose.position = Point(0.743, 0.586, 0.000)
    #     base_pose.pose.orientation.w = 1
    #     kitchen_setup.teleport_base(base_pose)
    #
    #     # grasp
    #     p = PoseStamped()
    #     p.header.frame_id = kitchen_setup.l_tip
    #     p.pose.position.x = 0.2
    #     p.pose.orientation.w = 1
    #     kitchen_setup.wrapper.allow_collision(kitchen_setup.get_l_gripper_links(), u'kitchen',
    #                                           [u'sink_area', u'sink_area_surface'])
    #     kitchen_setup.set_and_check_cart_goal(p, kitchen_setup.l_tip, kitchen_setup.default_root)
    #
    #     # post grasp
    #     pregrasp_pose = PoseStamped()
    #     pregrasp_pose.header.frame_id = u'base_footprint'
    #     pregrasp_pose.pose.position.x = 0.611175722907
    #     pregrasp_pose.pose.position.y = -0.0244662287535
    #     pregrasp_pose.pose.position.z = 1.10803325995
    #     pregrasp_pose.pose.orientation.x = -0.0128682380997
    #     pregrasp_pose.pose.orientation.y = -0.710292569338
    #     pregrasp_pose.pose.orientation.z = 0.0148339707762
    #     pregrasp_pose.pose.orientation.w = -0.703632573456
    #     kitchen_setup.avoid_all_collisions(0.05)
    #     kitchen_setup.set_and_check_cart_goal(pregrasp_pose, kitchen_setup.l_tip, kitchen_setup.default_root)

    def test_set_kitchen_joint_state(self, kitchen_setup):
        kitchen_js = {u'sink_area_left_upper_drawer_main_joint': 0.45}
        kitchen_setup.set_kitchen_js(kitchen_js)

    def open_drawer(self, setup, tool_frame, handle_link, drawer_joint):
        setup.open_r_gripper()
        setup.open_l_gripper()
        tool_frame_goal = PoseStamped()
        tool_frame_goal.header.frame_id = handle_link
        # tool_frame_goal.pose.position.y = -.1
        tool_frame_goal.pose.orientation = Quaternion(*quaternion_from_matrix([[-1, 0, 0, 0],
                                                                               [0, 0, -1, 0],
                                                                               [0, -1, 0, 0],
                                                                               [0, 0, 0, 1]]))
        setup.set_and_check_cart_goal(tool_frame_goal, tool_frame, setup.default_root)

        tool_frame_goal = PoseStamped()
        tool_frame_goal.header.frame_id = tool_frame
        tool_frame_goal.pose.position.x = -.45
        tool_frame_goal.pose.orientation.w = 1
        setup.set_and_check_cart_goal(tool_frame_goal, tool_frame, setup.default_root)

        kitchen_js = {drawer_joint: 0.45}
        setup.set_kitchen_js(kitchen_js)

    def close_drawer(self, setup, tool_frame, handle_link, drawer_joint):
        setup.open_r_gripper()
        setup.open_l_gripper()
        tool_frame_goal = PoseStamped()
        tool_frame_goal.header.frame_id = handle_link
        # tool_frame_goal.pose.position.y = -.1
        tool_frame_goal.pose.orientation = Quaternion(*quaternion_from_matrix([[-1, 0, 0, 0],
                                                                               [0, 0, -1, 0],
                                                                               [0, -1, 0, 0],
                                                                               [0, 0, 0, 1]]))
        setup.set_and_check_cart_goal(tool_frame_goal, tool_frame, setup.default_root)

        kitchen_js = {drawer_joint: 0.}
        setup.set_kitchen_js(kitchen_js)

        tool_frame_goal = PoseStamped()
        tool_frame_goal.header.frame_id = tool_frame
        tool_frame_goal.pose.position.x = .45
        tool_frame_goal.pose.orientation.w = 1
        setup.set_and_check_cart_goal(tool_frame_goal, tool_frame, setup.default_root)

    # def test_milestone_demo(self, kitchen_setup):
    #     spoon_name = u'spoon'
    #     milk_name = u'milk'
    #
    #     # take milk out of fridge
    #     kitchen_setup.set_kitchen_js({u'iai_fridge_door_joint': 1.56})
    #
    #     # spawn milk
    #     milk_pose = PoseStamped()
    #     milk_pose.header.frame_id = u'iai_kitchen/iai_fridge_main_middle_level'
    #     milk_pose.pose.position = Point(0.1, 0, -0.07)
    #     milk_pose.pose.orientation = Quaternion(0, 0, 0, 1)
    #
    #     kitchen_setup.add_box(milk_name, [0.05, 0.05, 0.2], milk_pose)
    #
    #     # take spoon out of drawer
    #     # open drawer
    #     self.open_drawer(kitchen_setup, kitchen_setup.l_tip, u'iai_kitchen/sink_area_left_upper_drawer_handle',
    #                      u'sink_area_left_upper_drawer_main_joint')
    #
    #     # spawn spoon
    #     spoon_pose = PoseStamped()
    #     spoon_pose.header.frame_id = u'map'
    #     spoon_pose.pose.position = Point(0.940, 0.861, 0.745)
    #     spoon_pose.pose.orientation = Quaternion(0, 0, 0, 1)
    #
    #     kitchen_setup.add_box(spoon_name, [0.1, 0.02, 0.02], spoon_pose)
    #
    #     # put gripper above drawer
    #     pick_spoon_pose = PoseStamped()
    #     pick_spoon_pose.header.frame_id = u'base_footprint'
    #     pick_spoon_pose.pose.position = Point(0.567, 0.498, 0.89)
    #     pick_spoon_pose.pose.orientation = Quaternion(0.018, 0.702, 0.004, 0.712)
    #     kitchen_setup.keep_position(kitchen_setup.l_tip)
    #     kitchen_setup.set_and_check_cart_goal(pick_spoon_pose, kitchen_setup.r_tip, kitchen_setup.default_root)
    #
    #     # grasp spoon
    #     kitchen_setup.keep_position(kitchen_setup.l_tip)
    #     kitchen_setup.open_r_gripper()
    #     p = tf.lookup_pose(u'map', kitchen_setup.r_tip)
    #     p.pose.position = spoon_pose.pose.position
    #     kitchen_setup.keep_position(kitchen_setup.l_tip)
    #     kitchen_setup.set_cart_goal(p, kitchen_setup.r_tip, kitchen_setup.default_root)
    #     kitchen_setup.send_and_check_goal()
    #     current_pose = tf.lookup_pose(u'map', kitchen_setup.r_tip)
    #     assert current_pose.pose.position.z < 0.76
    #     kitchen_setup.allow_all_collisions()
    #     kitchen_setup.keep_position(kitchen_setup.l_tip)
    #     kitchen_setup.close_r_gripper()
    #     kitchen_setup.attach_existing(spoon_name, kitchen_setup.r_tip)
    #
    #     spoon_goal = PoseStamped()
    #     spoon_goal.header.frame_id = spoon_name
    #     spoon_goal.pose.position.z = .2
    #     spoon_goal.pose.orientation.w = 1
    #     kitchen_setup.keep_position(kitchen_setup.l_tip)
    #     kitchen_setup.set_and_check_cart_goal(spoon_goal, spoon_name, kitchen_setup.default_root)
    #
    #     # close drawer
    #     self.close_drawer(kitchen_setup, kitchen_setup.l_tip, u'iai_kitchen/sink_area_left_upper_drawer_handle',
    #                       u'sink_area_left_upper_drawer_main_joint')
    #
    #     kitchen_setup.send_and_check_joint_goal(gaya_pose)
    #
    #     # place spoon on kitchen isle
    #     spoon_goal = PoseStamped()
    #     spoon_goal.header.frame_id = u'iai_kitchen/kitchen_island_surface'
    #     spoon_goal.pose.position.y = 0.1
    #     spoon_goal.pose.orientation.w = 1
    #     kitchen_setup.set_cart_goal(spoon_goal, spoon_name, kitchen_setup.default_root)
    #     kitchen_setup.open_l_gripper()
    #     kitchen_setup.detach_object(spoon_name)
    #
    #     kitchen_setup.send_and_check_joint_goal(gaya_pose)
    #
    #     # grasp milk
    #     r_goal = deepcopy(milk_pose)
    #     r_goal.pose.orientation = Quaternion(*quaternion_from_matrix([[-1, 0, 0, 0],
    #                                                                   [0, -1, 0, 0],
    #                                                                   [0, 0, 1, 0],
    #                                                                   [0, 0, 0, 1]]))
    #
    #     # take cereal out of vertical drawer and put it back
    #     # get bowl from left middle drawer left side
    #     # get cup from left middle drawer right side
    #     # put cup bowl and spoon in sink

    def test_fridge(self, kitchen_setup):
        milk_name = u'milk'

        # take milk out of fridge
        kitchen_setup.set_kitchen_js({u'iai_fridge_door_joint': 1.56})

        # base_goal = PoseStamped()
        # base_goal.header.frame_id = 'map'
        # base_goal.pose.position.x = 0.565
        # base_goal.pose.position.y = -0.5
        # base_goal.pose.orientation.z = -0.51152562713
        # base_goal.pose.orientation.w = 0.85926802151
        # kitchen_setup.teleport_base(base_goal)
        kitchen_setup.add_json_goal(u'BasePointingForward')

        # spawn milk
        milk_pose = PoseStamped()
        milk_pose.header.frame_id = u'iai_kitchen/iai_fridge_door_shelf1_bottom'
        milk_pose.pose.position = Point(0, 0, 0.12)
        milk_pose.pose.orientation = Quaternion(0, 0, 0, 1)
        kitchen_setup.add_box(milk_name, [0.05, 0.05, 0.2], milk_pose)

        # grasp milk
        kitchen_setup.open_l_gripper()

        l_goal = deepcopy(milk_pose)
        l_goal.pose.orientation = Quaternion(*quaternion_from_matrix([[1, 0, 0, 0],
                                                                      [0, 1, 0, 0],
                                                                      [0, 0, 1, 0],
                                                                      [0, 0, 0, 1]]))
        kitchen_setup.set_cart_goal(l_goal, kitchen_setup.l_tip, kitchen_setup.default_root)
        kitchen_setup.send_and_check_goal()
        kitchen_setup.attach_existing(milk_name, kitchen_setup.l_tip)
        # kitchen_setup.keep_position(kitchen_setup.r_tip)
        kitchen_setup.close_l_gripper()

        # x = Vector3Stamped()
        # x.header.frame_id = 'milk'
        # x.vector.x = 1
        # x_map = Vector3Stamped()
        # x_map.header.frame_id = 'iai_kitchen/iai_fridge_door'
        # x_map.vector.x = 1
        # z = Vector3Stamped()
        # z.header.frame_id = 'milk'
        # z.vector.z = 1
        # z_map = Vector3Stamped()
        # z_map.header.frame_id = 'map'
        # z_map.vector.z = 1
        # kitchen_setup.align_planes('milk', x, root_normal=x_map)
        # kitchen_setup.align_planes('milk', z, root_normal=z_map)
        kitchen_setup.keep_orientation('milk')
        kitchen_setup.send_and_check_goal()

        # place milk
        kitchen_setup.add_json_goal(u'BasePointingForward')
        milk_goal = PoseStamped()
        milk_goal.header.frame_id = u'iai_kitchen/kitchen_island_surface'
        milk_goal.pose.position = Point(.1, -.2, .13)
        milk_goal.pose.orientation = Quaternion(*quaternion_about_axis(np.pi, [0,0,1]))
        kitchen_setup.set_cart_goal(milk_goal, milk_name, kitchen_setup.default_root)
        kitchen_setup.send_and_check_goal()

        # kitchen_setup.keep_position(kitchen_setup.r_tip)
        kitchen_setup.open_r_gripper()

        kitchen_setup.detach_object(milk_name)

        kitchen_setup.send_and_check_joint_goal(gaya_pose)

    # def test_nan(self, kitchen_setup):
    #     while True:
    #         kitchen_setup.allow_all_collisions()
    #         kitchen_setup.send_and_check_joint_goal(gaya_pose)
    #         js = {k: 0.0 for k in kitchen_setup.get_world().get_object('kitchen').get_controllable_joints()}
    #         kitchen_setup.set_kitchen_js(js)
    #         self.open_drawer(kitchen_setup, kitchen_setup.l_tip, u'iai_kitchen/sink_area_left_middle_drawer_handle',
    #                          u'sink_area_left_middle_drawer_main_joint')
    #
    # def test_nan2(self, kitchen_setup):
    #     tool_frame_goal = PoseStamped()
    #     tool_frame_goal.header.frame_id = kitchen_setup.l_tip
    #     tool_frame_goal.pose.position.x = -.45
    #     tool_frame_goal.pose.orientation.w = 1
    #     kitchen_setup.set_cart_goal(tool_frame_goal, kitchen_setup.l_tip, kitchen_setup.default_root)
    #     kitchen_setup.send_and_check_goal(execute=False)

    def test_bowl_and_cup(self, kitchen_setup):
        bowl_name = u'bowl'
        cup_name = u'cup'

        self.open_drawer(kitchen_setup, kitchen_setup.l_tip, u'iai_kitchen/sink_area_left_middle_drawer_handle',
                         u'sink_area_left_middle_drawer_main_joint')

        # spawn cup
        cup_pose = PoseStamped()
        cup_pose.header.frame_id = u'iai_kitchen/sink_area_left_middle_drawer_main'
        cup_pose.pose.position = Point(0.1, 0.2, -.05)
        cup_pose.pose.orientation = Quaternion(0, 0, 0, 1)

        kitchen_setup.add_cylinder(cup_name, [0.07, 0.04], cup_pose)

        # spawn bowl
        bowl_pose = PoseStamped()
        bowl_pose.header.frame_id = u'iai_kitchen/sink_area_left_middle_drawer_main'
        bowl_pose.pose.position = Point(0.1, -0.2, -.05)
        bowl_pose.pose.orientation = Quaternion(0, 0, 0, 1)

        kitchen_setup.add_cylinder(bowl_name, [0.05, 0.07], bowl_pose)

        kitchen_setup.send_and_check_joint_goal(gaya_pose)

        # grasp bowl
        l_goal = deepcopy(bowl_pose)
        l_goal.pose.position.z += .2
        l_goal.pose.orientation = Quaternion(*quaternion_from_matrix([[0, 1, 0, 0],
                                                                      [0, 0, -1, 0],
                                                                      [-1, 0, 0, 0],
                                                                      [0, 0, 0, 1]]))
        kitchen_setup.set_cart_goal(l_goal, kitchen_setup.l_tip, kitchen_setup.default_root)

        # grasp cup
        r_goal = deepcopy(cup_pose)
        r_goal.pose.position.z += .2
        r_goal.pose.orientation = Quaternion(*quaternion_from_matrix([[0, 1, 0, 0],
                                                                      [0, 0, -1, 0],
                                                                      [-1, 0, 0, 0],
                                                                      [0, 0, 0, 1]]))
        kitchen_setup.set_and_check_cart_goal(r_goal, kitchen_setup.r_tip, kitchen_setup.default_root)

        l_goal.pose.position.z -= .2
        r_goal.pose.position.z -= .2
        kitchen_setup.allow_collision([CollisionEntry.ALL], bowl_name, [CollisionEntry.ALL])
        kitchen_setup.allow_collision([CollisionEntry.ALL], cup_name, [CollisionEntry.ALL])
        kitchen_setup.set_cart_goal(l_goal, kitchen_setup.l_tip, kitchen_setup.default_root)
        kitchen_setup.set_cart_goal(r_goal, kitchen_setup.r_tip, kitchen_setup.default_root)
        kitchen_setup.send_and_check_goal()

        kitchen_setup.attach_existing(bowl_name, kitchen_setup.l_tip)
        kitchen_setup.attach_existing(cup_name, kitchen_setup.r_tip)

        kitchen_setup.send_and_check_joint_goal(gaya_pose)
        base_goal = PoseStamped()
        base_goal.header.frame_id = u'base_footprint'
        base_goal.pose.position.x = -.1
        base_goal.pose.orientation = Quaternion(*quaternion_about_axis(pi, [0, 0, 1]))
        kitchen_setup.teleport_base(base_goal)

        # place bowl and cup
        bowl_goal = PoseStamped()
        bowl_goal.header.frame_id = u'iai_kitchen/kitchen_island_surface'
        bowl_goal.pose.position = Point(.2, 0, .05)
        bowl_goal.pose.orientation = Quaternion(0, 0, 0, 1)

        cup_goal = PoseStamped()
        cup_goal.header.frame_id = u'iai_kitchen/kitchen_island_surface'
        cup_goal.pose.position = Point(.15, 0.25, .07)
        cup_goal.pose.orientation = Quaternion(0, 0, 0, 1)

        kitchen_setup.set_cart_goal(bowl_goal, bowl_name, kitchen_setup.default_root)
        kitchen_setup.set_cart_goal(cup_goal, cup_name, kitchen_setup.default_root)
        kitchen_setup.send_and_check_goal()

        kitchen_setup.detach_object(bowl_name)
        kitchen_setup.detach_object(cup_name)
        kitchen_setup.send_and_check_joint_goal(gaya_pose)

        # fixme
        # self.close_drawer(kitchen_setup, kitchen_setup.l_tip, u'iai_kitchen/sink_area_left_middle_drawer_handle',
        #                   u'sink_area_left_middle_drawer_main_joint')

    # def test_avoid_self_collision2(self, kitchen_setup):
    #     base_goal = PoseStamped()
    #     base_goal.header.frame_id = u'base_footprint'
    #     base_goal.pose.position.x = -.1
    #     base_goal.pose.orientation = Quaternion(*quaternion_about_axis(pi, [0, 0, 1]))
    #     kitchen_setup.teleport_base(base_goal)
    #
    #     # place bowl and cup
    #     bowl_goal = PoseStamped()
    #     bowl_goal.header.frame_id = u'iai_kitchen/kitchen_island_surface'
    #     bowl_goal.pose.position = Point(.2, 0, .05)
    #     bowl_goal.pose.orientation = Quaternion(*quaternion_from_matrix([[0, 0, -1, 0],
    #                                                                      [0, -1, 0, 0],
    #                                                                      [-1, 0, 0, 0],
    #                                                                      [0, 0, 0, 1]]))
    #
    #     cup_goal = PoseStamped()
    #     cup_goal.header.frame_id = u'iai_kitchen/kitchen_island_surface'
    #     cup_goal.pose.position = Point(.15, 0.25, .07)
    #     cup_goal.pose.orientation = Quaternion(*quaternion_from_matrix([[0, 0, -1, 0],
    #                                                                     [0, -1, 0, 0],
    #                                                                     [-1, 0, 0, 0],
    #                                                                     [0, 0, 0, 1]]))
    #
    #     kitchen_setup.set_cart_goal(bowl_goal, kitchen_setup.l_tip, kitchen_setup.default_root)
    #     kitchen_setup.set_cart_goal(cup_goal, kitchen_setup.r_tip, kitchen_setup.default_root)
    #     kitchen_setup.send_and_check_goal()

    def test_tray(self, kitchen_setup):
        tray_name = u'tray'

        tray_pose = PoseStamped()
        tray_pose.header.frame_id = u'iai_kitchen/sink_area_surface'
        tray_pose.pose.position = Point(0.1, -0.4, 0.07)
        tray_pose.pose.orientation.w = 1

        kitchen_setup.add_box(tray_name, [.2, .4, .1], tray_pose)

        l_goal = deepcopy(tray_pose)
        l_goal.pose.position.y -= 0.18
        l_goal.pose.position.z += 0.06
        l_goal.pose.orientation = Quaternion(*quaternion_from_matrix([[0, 0, -1, 0],
                                                                      [1, 0, 0, 0],
                                                                      [0, -1, 0, 0],
                                                                      [0, 0, 0, 1]]))

        r_goal = deepcopy(tray_pose)
        r_goal.pose.position.y += 0.18
        r_goal.pose.position.z += 0.06
        r_goal.pose.orientation = Quaternion(*quaternion_from_matrix([[0, 0, 1, 0],
                                                                      [-1, 0, 0, 0],
                                                                      [0, -1, 0, 0],
                                                                      [0, 0, 0, 1]]))

        kitchen_setup.set_cart_goal(l_goal, kitchen_setup.l_tip)
        kitchen_setup.set_cart_goal(r_goal, kitchen_setup.r_tip)
        kitchen_setup.allow_collision([], tray_name, [])
        kitchen_setup.send_and_check_goal()

        kitchen_setup.attach_existing(tray_name, kitchen_setup.r_tip)

        kitchen_setup.allow_collision(robot_links=[tray_name],
                                      body_b=kitchen_setup.get_robot().get_name(),
                                      link_bs=kitchen_setup.get_l_gripper_links())
        r_goal = PoseStamped()
        r_goal.header.frame_id = kitchen_setup.l_tip
        r_goal.pose.orientation.w = 1
        kitchen_setup.set_cart_goal(r_goal, kitchen_setup.l_tip, tray_name)

        tray_goal = tf.lookup_pose(u'base_footprint', tray_name)
        tray_goal.pose.position.y = 0
        tray_goal.pose.orientation = Quaternion(*quaternion_from_matrix([[-1, 0, 0, 0],
                                                                         [0, -1, 0, 0],
                                                                         [0, 0, 1, 0],
                                                                         [0, 0, 0, 1]]))
        kitchen_setup.set_cart_goal(tray_goal, tray_name, u'base_footprint')

        base_goal = PoseStamped()
        base_goal.header.frame_id = u'map'
        base_goal.pose.position.x -= 0.5
        base_goal.pose.position.y -= 0.3
        base_goal.pose.orientation.w = 1
        kitchen_setup.move_base(base_goal)

        kitchen_setup.allow_collision(robot_links=[tray_name],
                                      body_b=kitchen_setup.get_robot().get_name(),
                                      link_bs=kitchen_setup.get_l_gripper_links())

        r_goal = PoseStamped()
        r_goal.header.frame_id = kitchen_setup.l_tip
        r_goal.pose.orientation.w = 1
        kitchen_setup.set_cart_goal(r_goal, kitchen_setup.l_tip, tray_name)

        expected_pose = tf.lookup_pose(tray_name, kitchen_setup.l_tip)
        expected_pose.header.stamp = rospy.Time()

        tray_goal = PoseStamped()
        tray_goal.header.frame_id = tray_name
        tray_goal.pose.position.z = .1
        tray_goal.pose.position.x = .1
        tray_goal.pose.orientation = Quaternion(*quaternion_about_axis(-1, [0, 1, 0]))
        kitchen_setup.set_and_check_cart_goal(tray_goal, tray_name, u'base_footprint')
        kitchen_setup.check_cart_goal(kitchen_setup.l_tip, expected_pose)

    # TODO FIXME attaching and detach of urdf objects that listen to joint states<|MERGE_RESOLUTION|>--- conflicted
+++ resolved
@@ -14,14 +14,9 @@
 
 from giskardpy import logging, identifier
 from giskardpy.identifier import fk_pose
-<<<<<<< HEAD
-from giskardpy.symengine_robot import Robot
+from giskardpy.robot import Robot
 from giskardpy.tfwrapper import init as tf_init
 import giskardpy.tfwrapper as tf
-=======
-from giskardpy.robot import Robot
-from giskardpy.tfwrapper import init as tf_init, lookup_pose, transform_pose, lookup_point, transform_point
->>>>>>> 1e1aec90
 from utils_for_tests import PR2, compare_poses
 
 # TODO roslaunch iai_pr2_sim ros_control_sim_with_base.launch
