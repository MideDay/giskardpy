--- conflicted
+++ resolved
@@ -1,6 +1,6 @@
 import giskardpy.utils.tfwrapper as tf
 import pytest
-from geometry_msgs.msg import PoseStamped
+from geometry_msgs.msg import PoseStamped, PointStamped
 
 from giskardpy.configs.behavior_tree_config import StandAloneConfig
 from giskardpy.configs.giskard import Giskard
@@ -64,8 +64,6 @@
         self.clear_world()
 
 
-<<<<<<< HEAD
-=======
 class TestTracebot:
     def test_place_cylinder(self, better_pose: TracebotTestWrapper):
         cylinder_name = 'C'
@@ -92,7 +90,6 @@
         better_pose.plan_and_execute()
 
 
->>>>>>> 8a57d05b
 class TestCartGoals:
     def test_move_left_hand(self, zero_pose: TracebotTestWrapper):
         tip = 'left_tool0'
