--- conflicted
+++ resolved
@@ -151,8 +151,7 @@
     base_pose.pose.position.y = 2.4
     base_pose.pose.orientation.w = 1
     base_pose = better_pose.transform_msg(god_map.world.root_link_name, base_pose)
-<<<<<<< HEAD
-    better_pose.set_localization(base_pose)
+    better_pose.teleport_base(base_pose)
     return better_pose
 
 
@@ -175,7 +174,4 @@
             else:
                 js[str(joint.free_variable.name.short_name)] = 0.0
     better_pose.set_env_state(js)
-=======
-    better_pose.teleport_base(base_pose)
->>>>>>> b70979af
     return better_pose