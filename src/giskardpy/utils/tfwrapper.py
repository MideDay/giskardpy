from copy import copy

import PyKDL
import numpy as np
import rospy
import yaml
from geometry_msgs.msg import PoseStamped, Vector3Stamped, PointStamped, TransformStamped, Pose, Quaternion, Point, \
    Vector3, Twist, TwistStamped, QuaternionStamped, Transform
from std_msgs.msg import ColorRGBA
from tf.transformations import quaternion_from_matrix, quaternion_matrix
from tf2_geometry_msgs import do_transform_pose, do_transform_vector3, do_transform_point
from tf2_kdl import transform_to_kdl as transform_stamped_to_kdl
from tf2_py import InvalidArgumentException
from tf2_ros import Buffer, TransformListener
from visualization_msgs.msg import MarkerArray, Marker

from giskardpy.utils import logging
from giskardpy.utils.utils import memoize

tfBuffer: Buffer = None
tf_listener: TransformListener = None


def init(tf_buffer_size=15):
    """
    If you want to specify the buffer size, call this function manually, otherwise don't worry about it.
    :param tf_buffer_size: in secs
    :type tf_buffer_size: int
    """
    global tfBuffer, tf_listener
    tfBuffer = Buffer(rospy.Duration(tf_buffer_size))
    tf_listener = TransformListener(tfBuffer)
    rospy.sleep(5.0)
    try:
        get_tf_root()
    except AssertionError as e:
        logging.logwarn(e)


def get_tf_buffer():
    global tfBuffer
    if tfBuffer is None:
        init()
    return tfBuffer


@memoize
def get_tf_root() -> str:
    tfBuffer = get_tf_buffer()
    frames = yaml.safe_load(tfBuffer.all_frames_as_yaml())
    frames_with_parent = set(frames.keys())
    frame_parents = set(x['parent'] for x in frames.values())
    tf_roots = frame_parents.difference(frames_with_parent)
    assert len(tf_roots) < 2, f'There are more than one tf tree: {tf_roots}.'
    assert len(tf_roots) > 0, 'There is no tf tree.'
    return tf_roots.pop()


def get_full_frame_names(frame_name):
    """
    Gets the full tf frame name if the frame with the name frame_name
    is in a separate namespace.

    :rtype: str
    """
    global tfBuffer
    ret = list()
    tf_frames = tfBuffer._getFrameStrings()
    for tf_frame in tf_frames:
        try:
            frame = tf_frame[tf_frame.index("/") + 1:]
            if frame == frame_name or frame_name == tf_frame:
                ret.append(tf_frame)
        except ValueError:
            continue
<<<<<<< HEAD
    raise KeyError(f'Could not find frame {frame_name} in the buffer of the tf Listener.')

=======
    if len(ret) == 0:
        raise KeyError('Could not find frame {} in the buffer of the tf Listener.'.format(frame_name))
    return ret
>>>>>>> a018cd7d

def wait_for_transform(target_frame, source_frame, time, timeout):
    global tfBuller
    return tfBuffer.can_transform(target_frame, source_frame, time, timeout)


@profile
def transform_msg(target_frame, msg, timeout=5):
    if isinstance(msg, PoseStamped):
        return transform_pose(target_frame, msg, timeout)
    elif isinstance(msg, PointStamped):
        return transform_point(target_frame, msg, timeout)
    elif isinstance(msg, Vector3Stamped):
        return transform_vector(target_frame, msg, timeout)
    elif isinstance(msg, QuaternionStamped):
        return transform_quaternion(target_frame, msg, timeout)
    else:
        raise NotImplementedError(f'tf transform message of type \'{type(msg)}\'')


def transform_pose(target_frame, pose, timeout=5.0):
    """
    Transforms a pose stamped into a different target frame.
    :type target_frame: Union[str, unicode]
    :type pose: PoseStamped
    :return: Transformed pose of None on loop failure
    :rtype: PoseStamped
    """
    transform = lookup_transform(target_frame, pose.header.frame_id, pose.header.stamp, timeout)
    new_pose = do_transform_pose(pose, transform)
    return new_pose


def lookup_transform(target_frame, source_frame, time=None, timeout=5.0):
    if not target_frame:
        raise InvalidArgumentException('target frame can not be empty')
    if not source_frame:
        raise InvalidArgumentException('source frame can not be empty')
    if time is None:
        time = rospy.Time()
    global tfBuffer
    if tfBuffer is None:
        init()
    return tfBuffer.lookup_transform(str(target_frame),
                                     str(source_frame),  # source frame
                                     time,
                                     rospy.Duration(timeout))


def transform_vector(target_frame, vector, timeout=5):
    """
    Transforms a pose stamped into a different target frame.
    :type target_frame: Union[str, unicode]
    :type vector: Vector3Stamped
    :return: Transformed pose of None on loop failure
    :rtype: Vector3Stamped
    """
    transform = lookup_transform(target_frame, vector.header.frame_id, vector.header.stamp, timeout)
    new_pose = do_transform_vector3(vector, transform)
    return new_pose


def transform_quaternion(target_frame: str, quaternion: QuaternionStamped, timeout: float = 5) -> QuaternionStamped:
    """
    Transforms a pose stamped into a different target frame.
    :return: Transformed pose of None on loop failure
    """
    p = PoseStamped()
    p.header = quaternion.header
    p.pose.orientation = quaternion.quaternion
    new_pose = transform_pose(target_frame, p, timeout)
    new_quaternion = QuaternionStamped()
    new_quaternion.header = new_pose.header
    new_quaternion.quaternion = new_pose.pose.orientation
    return new_quaternion


def transform_point(target_frame, point, timeout=5):
    """
    Transforms a pose stamped into a different target frame.
    :type target_frame: Union[str, unicode]
    :type point: PointStamped
    :return: Transformed pose of None on loop failure
    :rtype: PointStamped
    """
    transform = lookup_transform(target_frame, point.header.frame_id, point.header.stamp, timeout)
    new_pose = do_transform_point(point, transform)
    return new_pose


def lookup_pose(target_frame, source_frame, time=None):
    """
    :type target_frame: Union[str, unicode]
    :type source_frame: Union[str, unicode]
    :return: target_frame <- source_frame
    :rtype: PoseStamped
    """
    p = PoseStamped()
    p.header.frame_id = str(source_frame)
    if time is not None:
        p.header.stamp = time
    p.pose.orientation.w = 1.0
    return transform_pose(target_frame, p)


def lookup_point(target_frame, source_frame, time=None):
    """
    :type target_frame: Union[str, unicode]
    :type source_frame: Union[str, unicode]
    :return: target_frame <- source_frame
    :rtype: PointStamped
    """
    t = lookup_transform(target_frame, source_frame, time)
    p = PointStamped()
    p.header.frame_id = t.header.frame_id
    p.point.x = t.transform.translation.x
    p.point.y = t.transform.translation.y
    p.point.z = t.transform.translation.z
    return p


def transform_to_kdl(transform):
    ts = TransformStamped()
    ts.transform = transform
    return transform_stamped_to_kdl(ts)


def pose_to_kdl(pose):
    """Convert a geometry_msgs Transform message to a PyKDL Frame.

    :param pose: The Transform message to convert.
    :type pose: Pose
    :return: The converted PyKDL frame.
    :rtype: PyKDL.Frame
    """
    return PyKDL.Frame(PyKDL.Rotation.Quaternion(pose.orientation.x,
                                                 pose.orientation.y,
                                                 pose.orientation.z,
                                                 pose.orientation.w),
                       PyKDL.Vector(pose.position.x,
                                    pose.position.y,
                                    pose.position.z))


def quaternion_to_kdl(pose):
    """Convert a geometry_msgs Transform message to a PyKDL Frame.

    :param pose: The Transform message to convert.
    :type pose: Quaternion
    :return: The converted PyKDL frame.
    :rtype: PyKDL.Frame
    """
    return PyKDL.Frame(PyKDL.Rotation.Quaternion(pose.x,
                                                 pose.y,
                                                 pose.z,
                                                 pose.w))


def point_to_kdl(point):
    """
    :type point: Union[Point, Vector]
    :rtype: PyKDL.Vector
    """
    return PyKDL.Vector(point.x, point.y, point.z)


def twist_to_kdl(twist):
    t = PyKDL.Twist()
    t.vel[0] = twist.linear.x
    t.vel[1] = twist.linear.y
    t.vel[2] = twist.linear.z
    t.rot[0] = twist.angular.x
    t.rot[1] = twist.angular.y
    t.rot[2] = twist.angular.z
    return t


def msg_to_kdl(msg):
    if isinstance(msg, TransformStamped):
        return transform_stamped_to_kdl(msg)
    elif isinstance(msg, Transform):
        return transform_to_kdl(msg)
    elif isinstance(msg, PoseStamped):
        return pose_to_kdl(msg.pose)
    elif isinstance(msg, Pose):
        return pose_to_kdl(msg)
    elif isinstance(msg, PointStamped):
        return point_to_kdl(msg.point)
    elif isinstance(msg, Point):
        return point_to_kdl(msg)
    elif isinstance(msg, QuaternionStamped):
        return quaternion_to_kdl(msg.quaternion)
    elif isinstance(msg, Quaternion):
        return quaternion_to_kdl(msg)
    elif isinstance(msg, Twist):
        return twist_to_kdl(msg)
    elif isinstance(msg, TwistStamped):
        return twist_to_kdl(msg.twist)
    elif isinstance(msg, Vector3Stamped):
        return point_to_kdl(msg.vector)
    elif isinstance(msg, Vector3):
        return point_to_kdl(msg)
    else:
        raise TypeError('can\'t convert {} to kdl'.format(type(msg)))


def normalize(msg):
    if isinstance(msg, Quaternion):
        rotation = np.array([msg.x,
                             msg.y,
                             msg.z,
                             msg.w])
        normalized_rotation = rotation / np.linalg.norm(rotation)
        return Quaternion(*normalized_rotation)
    elif isinstance(msg, Vector3):
        tmp = np.array([msg.x,
                        msg.y,
                        msg.z])
        tmp = tmp / np.linalg.norm(tmp)
        return Vector3(*tmp)


def kdl_to_transform(frame):
    t = Transform()
    t.translation.x = frame.p[0]
    t.translation.y = frame.p[1]
    t.translation.z = frame.p[2]
    t.rotation = normalize(Quaternion(*frame.M.GetQuaternion()))
    return t


def kdl_to_transform_stamped(frame, frame_id, child_frame_id):
    t = TransformStamped()
    t.header.frame_id = frame_id
    t.header.stamp = rospy.get_rostime()
    t.child_frame_id = child_frame_id
    t.transform = kdl_to_transform(frame)
    return t


def kdl_to_pose(frame):
    """
    :type frame: PyKDL.Frame
    :rtype: Pose
    """
    p = Pose()
    p.position.x = frame.p[0]
    p.position.y = frame.p[1]
    p.position.z = frame.p[2]
    p.orientation = normalize(Quaternion(*frame.M.GetQuaternion()))
    return p


def kdl_to_transform(frame: PyKDL.Frame) -> Transform:
    t = Transform()
    t.translation.x = frame.p[0]
    t.translation.y = frame.p[1]
    t.translation.z = frame.p[2]
    t.rotation = normalize(Quaternion(*frame.M.GetQuaternion()))
    return t


def kdl_to_pose_stamped(frame, frame_id):
    """
    :type frame: PyKDL.Frame
    :rtype: PoseStamped
    """
    p = PoseStamped()
    p.header.frame_id = frame_id
    p.pose = kdl_to_pose(frame)
    return p


def kdl_to_point(vector):
    """
    :ty vector: PyKDL.Vector
    :return:
    """
    p = Point()
    p.x = vector[0]
    p.y = vector[1]
    p.z = vector[2]
    return p


def kdl_to_vector(vector):
    """
    :ty vector: PyKDL.Vector
    :return:
    """
    v = Vector3()
    v.x = vector[0]
    v.y = vector[1]
    v.z = vector[2]
    return v


def kdl_to_quaternion(rotation_matrix):
    return Quaternion(*quaternion_from_matrix([[rotation_matrix[0, 0], rotation_matrix[0, 1], rotation_matrix[0, 2], 0],
                                               [rotation_matrix[1, 0], rotation_matrix[1, 1], rotation_matrix[1, 2], 0],
                                               [rotation_matrix[2, 0], rotation_matrix[2, 1], rotation_matrix[2, 2], 0],
                                               [0, 0, 0, 1]]))


def np_to_kdl(matrix):
    r = PyKDL.Rotation(matrix[0, 0], matrix[0, 1], matrix[0, 2],
                       matrix[1, 0], matrix[1, 1], matrix[1, 2],
                       matrix[2, 0], matrix[2, 1], matrix[2, 2])
    p = PyKDL.Vector(matrix[0, 3],
                     matrix[1, 3],
                     matrix[2, 3])
    return PyKDL.Frame(r, p)


def kdl_to_np(kdl_thing):
    if isinstance(kdl_thing, PyKDL.Wrench):
        return np.array([kdl_thing.force[0],
                         kdl_thing.force[1],
                         kdl_thing.force[2],
                         kdl_thing.torque[0],
                         kdl_thing.torque[1],
                         kdl_thing.torque[2]])
    if isinstance(kdl_thing, PyKDL.Twist):
        return np.array([kdl_thing.vel[0],
                         kdl_thing.vel[1],
                         kdl_thing.vel[2],
                         kdl_thing.rot[0],
                         kdl_thing.rot[1],
                         kdl_thing.rot[2]])
    if isinstance(kdl_thing, PyKDL.Vector):
        return np.array([kdl_thing[0],
                         kdl_thing[1],
                         kdl_thing[2]])
    if isinstance(kdl_thing, PyKDL.Frame):
        return np.array([[kdl_thing.M[0, 0], kdl_thing.M[0, 1], kdl_thing.M[0, 2], kdl_thing.p[0]],
                         [kdl_thing.M[1, 0], kdl_thing.M[1, 1], kdl_thing.M[1, 2], kdl_thing.p[1]],
                         [kdl_thing.M[2, 0], kdl_thing.M[2, 1], kdl_thing.M[2, 2], kdl_thing.p[2]],
                         [0, 0, 0, 1]])
    if isinstance(kdl_thing, PyKDL.Rotation):
        return np.array([[kdl_thing[0, 0], kdl_thing[0, 1], kdl_thing[0, 2], 0],
                         [kdl_thing[1, 0], kdl_thing[1, 1], kdl_thing[1, 2], 0],
                         [kdl_thing[2, 0], kdl_thing[2, 1], kdl_thing[2, 2], 0],
                         [0, 0, 0, 1]])


def np_to_pose(matrix: np.ndarray) -> Pose:
    return kdl_to_pose(np_to_kdl(matrix))


def np_to_transform(matrix: np.ndarray) -> Transform:
    return kdl_to_transform(np_to_kdl(matrix))


def pose_to_np(msg):
    p = np.array([msg.position.x, msg.position.y, msg.position.z])
    q = np.array([msg.orientation.x, msg.orientation.y, msg.orientation.z, msg.orientation.w])
    T = quaternion_matrix(q)
    T[0:3, -1] = p
    return T


def pose_stamped_to_np(msg):
    return pose_to_np(msg.pose)


def quaternion_to_np(msg: Quaternion) -> np.ndarray:
    q = np.array([msg.x, msg.y, msg.z, msg.w])
    return quaternion_matrix(q)


def quaternion_stamped_to_np(msg: QuaternionStamped) -> np.ndarray:
    return quaternion_to_np(msg.quaternion)


def transform_to_np(msg):
    p = Pose()
    p.position = msg.translation
    p.orientation = msg.rotation
    return pose_to_np(p)


def transform_stamped_to_np(msg):
    return transform_to_np(msg.transform)


def msg_to_homogeneous_matrix(msg):
    if isinstance(msg, Pose):
        return pose_to_np(msg)
    elif isinstance(msg, PoseStamped):
        return pose_stamped_to_np(msg)
    elif isinstance(msg, Transform):
        return transform_to_np(msg)
    elif isinstance(msg, TransformStamped):
        return transform_stamped_to_np(msg)
    elif isinstance(msg, Point):
        return point_to_np(msg)
    elif isinstance(msg, PointStamped):
        return point_stamped_to_np(msg)
    elif isinstance(msg, Vector3):
        return vector_to_np(msg)
    elif isinstance(msg, Vector3Stamped):
        return vector_stamped_to_np(msg)
    elif isinstance(msg, Quaternion):
        return quaternion_to_np(msg)
    elif isinstance(msg, QuaternionStamped):
        return quaternion_stamped_to_np(msg)
    else:
        raise TypeError("Invalid type for conversion to SE(3)")


def point_to_np(msg):
    """
    :type msg: Point
    :return:
    """
    return np.array([msg.x, msg.y, msg.z, 1])


def point_stamped_to_np(msg):
    """
    :type msg: PointStamped
    :return:
    """
    return point_to_np(msg.point)


def vector_to_np(msg):
    """
    :type msg: Vector3
    :return:
    """
    return np.array([msg.x, msg.y, msg.z, 0])


def vector_stamped_to_np(msg):
    return vector_to_np(msg.vector)


def publish_frame_marker(pose_stamped, id_=1, length=0.1):
    """
    :type pose_stamped: PoseStamped
    :type id_: int
    """
    kdl_pose = msg_to_kdl(pose_stamped.pose.orientation)
    ma = MarkerArray()
    x = Marker()
    x.action = x.ADD
    x.ns = 'debug'
    x.id = id_
    x.type = x.CUBE
    x.header.frame_id = pose_stamped.header.frame_id
    x.pose.position = copy(pose_stamped.pose.position)
    x.pose.orientation = pose_stamped.pose.orientation

    v = PyKDL.Vector(length / 2., 0, 0)
    v = kdl_pose * v
    x.pose.position.x += v[0]
    x.pose.position.y += v[1]
    x.pose.position.z += v[2]

    x.color = ColorRGBA(1, 0, 0, 1)
    x.scale.x = length
    x.scale.y = length / 10.
    x.scale.z = length / 10.
    ma.markers.append(x)
    y = Marker()
    y.action = y.ADD
    y.ns = 'debug'
    y.id = id_ + 1
    y.type = y.CUBE
    y.header.frame_id = pose_stamped.header.frame_id
    y.pose.position = copy(pose_stamped.pose.position)
    y.pose.orientation = pose_stamped.pose.orientation

    v = PyKDL.Vector(0, length / 2., 0)
    v = kdl_pose * v
    y.pose.position.x += v[0]
    y.pose.position.y += v[1]
    y.pose.position.z += v[2]

    y.color = ColorRGBA(0, 1, 0, 1)
    y.scale.x = length / 10.
    y.scale.y = length
    y.scale.z = length / 10.
    ma.markers.append(y)
    z = Marker()
    z.action = z.ADD
    z.ns = 'debug'
    z.id = id_ + 2
    z.type = z.CUBE
    z.header.frame_id = pose_stamped.header.frame_id
    z.pose.position = copy(pose_stamped.pose.position)
    z.pose.orientation = pose_stamped.pose.orientation

    v = PyKDL.Vector(0, 0, length / 2.)
    v = kdl_pose * v
    z.pose.position.x += v[0]
    z.pose.position.y += v[1]
    z.pose.position.z += v[2]

    z.color = ColorRGBA(0, 0, 1, 1)
    z.scale.x = length / 10.
    z.scale.y = length / 10.
    z.scale.z = length
    ma.markers.append(z)

    pub = rospy.Publisher('/visualization_marker_array', MarkerArray, queue_size=1)
    while pub.get_num_connections() < 1:
        # wait for a connection to publisher
        # you can do whatever you like here or simply do nothing
        pass

    pub.publish(ma)


def normalize_quaternion_msg(quaternion):
    q = Quaternion()
    rotation = np.array([quaternion.x,
                         quaternion.y,
                         quaternion.z,
                         quaternion.w])
    normalized_rotation = rotation / np.linalg.norm(rotation)
    q.x = normalized_rotation[0]
    q.y = normalized_rotation[1]
    q.z = normalized_rotation[2]
    q.w = normalized_rotation[3]
    return q


def homo_matrix_to_pose(m):
    return kdl_to_pose(np_to_kdl(m))<|MERGE_RESOLUTION|>--- conflicted
+++ resolved
@@ -73,14 +73,9 @@
                 ret.append(tf_frame)
         except ValueError:
             continue
-<<<<<<< HEAD
-    raise KeyError(f'Could not find frame {frame_name} in the buffer of the tf Listener.')
-
-=======
     if len(ret) == 0:
-        raise KeyError('Could not find frame {} in the buffer of the tf Listener.'.format(frame_name))
+        raise KeyError(f'Could not find frame {frame_name} in the buffer of the tf Listener.')
     return ret
->>>>>>> a018cd7d
 
 def wait_for_transform(target_frame, source_frame, time, timeout):
     global tfBuller
