from collections import OrderedDict, defaultdict, namedtuple

import numpy as np
from sortedcontainers import SortedKeyList

<<<<<<< HEAD
from giskardpy.tfwrapper import to_np, np_vector, np_point

=======
SoftConstraint = namedtuple(u'SoftConstraint', [u'lbA', u'ubA', u'weight', u'expression', u'lb', u'ub'])
HardConstraint = namedtuple(u'HardConstraint', [u'lower', u'upper', u'expression'])
JointConstraint = namedtuple(u'JointConstraint', [u'lower', u'upper', u'weight'])
>>>>>>> 1e1aec90

class SingleJointState(object):
    def __init__(self, name='', position=0.0, velocity=0.0, effort=0.0):
        self.name = name
        self.position = position
        self.velocity = velocity
        self.effort = effort

    def __str__(self):
        return u'{}: {}, {}, {}'.format(self.name, self.position, self.velocity, self.effort)


class Trajectory(object):
    def __init__(self):
        self._points = OrderedDict()

    def get_exact(self, time):
        return self._points[time]

    def get_closest(self, time):
        pass

    def get_sub_trajectory(self, start_time, end_time):
        pass

    def set(self, time, point):
        if len(self._points) > 0 and self._points.keys()[-1] > time:
            raise KeyError(u'Cannot append a trajectory point that is before the current end time of the trajectory.')
        self._points[time] = point

    def items(self):
        return self._points.items()

    def keys(self):
        return self._points.keys()

    def values(self):
        return self._points.values()


class Collision(object):
    # TODO why no named tuple?
    def __init__(self, link_a, body_b, link_b, position_on_a, position_on_b, contact_normal, contact_distance):
        self.__position_on_a = position_on_a
        self.__position_on_b = position_on_b
        self.__contact_distance = contact_distance
        self.__contact_normal = contact_normal
        self.__original_link_a = link_a
        self.__link_a = link_a
        self.__body_b = body_b
        self.__original_link_b = link_b
        self.__link_b = link_b
        self.__old_key = (link_a, body_b, link_a)

    def get_position_on_a_in_map(self):
        return self.__position_on_a

    def get_position_on_a_in_a(self):
        return self.__position_on_a_in_a

    def get_position_on_b_in_map(self):
        return self.__position_on_b

    def get_position_on_b_in_root(self):
        return self.__position_on_b_in_root

    def get_position_on_b_in_b(self):
        return self.__position_on_b_in_b

    def get_contact_normal_in_map(self):
        return self.__contact_normal

    def get_contact_normal_in_b(self):
        return self.__contact_normal_in_b

    def get_contact_normal_in_root(self):
        return self.__contact_normal_in_root

    def get_contact_distance(self):
        return self.__contact_distance

    def get_original_link_a(self):
        return self.__original_link_a

    def get_link_a(self):
        return self.__link_a

    def get_original_link_b(self):
        return self.__original_link_b

    def get_link_b(self):
        return self.__link_b

    def get_body_b(self):
        return self.__body_b

    def set_position_on_a_in_a(self, position):
        self.__position_on_a_in_a = position

    def set_position_on_b_in_root(self, position):
        self.__position_on_b_in_root = position

    def set_position_on_b_in_b(self, position):
        self.__position_on_b_in_b = position

    def set_contact_normal_in_b(self, normal):
        self.__contact_normal_in_b = normal

    def set_contact_normal_in_root(self, normal):
        self.__contact_normal_in_root = normal

    def set_link_a(self, link_a):
        self.__link_a = link_a

    def set_link_b(self, link_b):
        self.__link_b = link_b


class Collisions(object):
    def __init__(self, robot):
        """
        :type robot: giskardpy.robot.Robot
        """
        self.robot = robot
        self.root_T_map = to_np(self.robot.root_T_map)
        self.robot_root = self.robot.get_root()

        def default_f():
            return SortedKeyList([self._default_collision('', '', '')] * 20,
                                 key=lambda x: x.get_contact_distance())

        self.self_collisions = defaultdict(default_f)
        self.external_collision = defaultdict(default_f)
        self.all_collisions = set()

    def add(self, collision):
        """
        :type collision: Collision
        :return:
        """
        collision = self.transform_closest_point(collision)
        self.all_collisions.add(collision)

        if collision.get_body_b() == self.robot.get_name():
            self.self_collisions[collision.get_link_a(), collision.get_link_b()].add(collision)
        else:
            self.external_collision[collision.get_link_a()].add(collision)

    def transform_closest_point(self, collision):
        """
        :type collision: Collision
        :rtype: Collision
        """
        if collision.get_body_b() == self.robot.get_name():
            return self.transform_self_collision(collision)
        else:
            return self.transform_external_collision(collision)

    def transform_self_collision(self, collision):
        """
        :type collision: Collision
        :rtype: Collision
        """
        link_a = collision.get_original_link_a()
        link_b = collision.get_original_link_b()
        new_link_a, new_link_b = self.robot.get_chain_reduced_to_controlled_joints(link_a, link_b)
        new_b_T_r = self.robot.get_fk_np(new_link_b, self.robot_root)
        new_a_T_r = self.robot.get_fk_np(new_link_a, self.robot_root)
        collision.set_link_a(new_link_a)
        collision.set_link_b(new_link_b)

        new_b_T_map = np.dot(new_b_T_r, self.root_T_map)

        new_a_P_pa = np.dot(np.dot(new_a_T_r, self.root_T_map), np_point(*collision.get_position_on_a_in_map()))
        new_b_P_pb = np.dot(new_b_T_map, np_point(*collision.get_position_on_b_in_map()))
        # r_P_pb = np.dot(self.root_T_map, np_point(*closest_point.position_on_b))
        new_b_V_n = np.dot(new_b_T_map, np_vector(*collision.get_contact_normal_in_map()))
        collision.set_position_on_a_in_a(new_a_P_pa[:-1])
        collision.set_position_on_b_in_b(new_b_P_pb[:-1])
        collision.set_contact_normal_in_b(new_b_V_n[:-1])
        return collision

    def transform_external_collision(self, collision):
        """
        :type collision: Collision
        :rtype: Collision
        """
        movable_joint = self.robot.get_controlled_parent_joint(collision.get_original_link_a())
        new_a = self.robot.get_child_link_of_joint(movable_joint)
        new_a_T_r = self.robot.get_fk_np(new_a, self.robot_root)
        collision.set_link_a(new_a)

        new_a_P_pa = np.dot(np.dot(new_a_T_r, self.root_T_map), np_point(*collision.get_position_on_a_in_map()))
        r_P_pb = np.dot(self.root_T_map, np_point(*collision.get_position_on_b_in_map()))
        r_V_n = np.dot(self.root_T_map, np_vector(*collision.get_contact_normal_in_map()))
        collision.set_position_on_a_in_a(new_a_P_pa[:-1])
        collision.set_position_on_b_in_root(r_P_pb[:-1])
        collision.set_contact_normal_in_root(r_V_n[:-1])
        return collision

    def _default_collision(self, link_a, body_b, link_b):
        return Collision(link_a, body_b, link_b, [0, 0, 0], [0, 0, 0], [0, 0, 1], 100)

    def get_external_collisions(self, joint_name):
        """
        Collisions are saved as a list for each movable robot joint, sorted by contact distance
        :type joint_name: str
        :rtype: SortedKeyList
        """
        return self.external_collision[joint_name]

    def get_self_collisions(self, link_a, link_b):
        """
        Make sure that link_a < link_b, the reverse collision is not saved.
        :type link_a: str
        :type link_b: str
        :return:
        :rtype: SortedKeyList
        """
        # FIXME maybe check for reverse key?
        return self.self_collisions[link_a, link_b]

    def __contains__(self, item):
        return item in self.self_collisions or item in self.external_collision

    def items(self):
        return self.all_collisions<|MERGE_RESOLUTION|>--- conflicted
+++ resolved
@@ -2,15 +2,12 @@
 
 import numpy as np
 from sortedcontainers import SortedKeyList
-
-<<<<<<< HEAD
 from giskardpy.tfwrapper import to_np, np_vector, np_point
 
-=======
 SoftConstraint = namedtuple(u'SoftConstraint', [u'lbA', u'ubA', u'weight', u'expression', u'lb', u'ub'])
 HardConstraint = namedtuple(u'HardConstraint', [u'lower', u'upper', u'expression'])
 JointConstraint = namedtuple(u'JointConstraint', [u'lower', u'upper', u'weight'])
->>>>>>> 1e1aec90
+
 
 class SingleJointState(object):
     def __init__(self, name='', position=0.0, velocity=0.0, effort=0.0):
