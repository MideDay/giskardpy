--- conflicted
+++ resolved
@@ -60,36 +60,6 @@
                                                                             soft_threshold=0.05,
                                                                             hard_threshold=0.0)
         for joint_name in ['r_forearm_roll_joint', 'l_forearm_roll_joint']:
-<<<<<<< HEAD
-            self.overwrite_external_collision_avoidance(joint_name,
-                                                        soft_threshold=0.025,
-                                                        hard_threshold=0.0)
-        self.ignore_all_collisions_of_links(['bl_caster_l_wheel_link', 'bl_caster_r_wheel_link',
-                                             'fl_caster_l_wheel_link', 'fl_caster_r_wheel_link',
-                                             'br_caster_l_wheel_link', 'br_caster_r_wheel_link',
-                                             'fr_caster_l_wheel_link', 'fr_caster_r_wheel_link'])
-        self.fix_joints_for_self_collision_avoidance([
-            # 'head_pan_joint',
-            # 'head_tilt_joint',
-            'r_gripper_l_finger_joint',
-            'l_gripper_l_finger_joint'
-        ])
-        self.fix_joints_for_external_collision_avoidance(['r_gripper_l_finger_joint',
-                                                          'l_gripper_l_finger_joint'])
-        # self.set_maximum_derivative(Derivatives.acceleration)
-        # self.set_default_joint_limits(velocity_limit=1,
-        #                               acceleration_limit=1.5)
-        # self.overwrite_joint_velocity_limits(joint_name='head_pan_joint',
-        #                                      velocity_limit=2)
-        # self.overwrite_joint_acceleration_limits(joint_name='head_pan_joint',
-        #                                          acceleration_limit=4)
-        # self.overwrite_joint_velocity_limits(joint_name='head_tilt_joint',
-        #                                      velocity_limit=2)
-        # self.overwrite_joint_acceleration_limits(joint_name='head_tilt_joint',
-        #                                          acceleration_limit=4)
-        # self.set_default_weights(velocity_weight=0.01,
-        #                          acceleration_weight=0.01)
-=======
             self.collision_avoidance.overwrite_external_collision_avoidance(joint_name,
                                                                             soft_threshold=0.025,
                                                                             hard_threshold=0.0)
@@ -97,17 +67,18 @@
                                                                  'fl_caster_l_wheel_link', 'fl_caster_r_wheel_link',
                                                                  'br_caster_l_wheel_link', 'br_caster_r_wheel_link',
                                                                  'fr_caster_l_wheel_link', 'fr_caster_r_wheel_link'])
-        self.collision_avoidance.fix_joints_for_self_collision_avoidance(['head_pan_joint',
-                                                                          'head_tilt_joint',
-                                                                          'r_gripper_l_finger_joint',
-                                                                          'l_gripper_l_finger_joint'])
+        self.collision_avoidance.fix_joints_for_self_collision_avoidance([
+            # 'head_pan_joint',
+            # 'head_tilt_joint',
+            'r_gripper_l_finger_joint',
+            'l_gripper_l_finger_joint'
+        ])
         self.collision_avoidance.fix_joints_for_external_collision_avoidance(['r_gripper_l_finger_joint',
                                                                               'l_gripper_l_finger_joint'])
         self.collision_avoidance.overwrite_external_collision_avoidance(self.drive_joint_name,
                                                                         number_of_repeller=2,
                                                                         soft_threshold=0.2,
                                                                         hard_threshold=0.1)
->>>>>>> b4da5331
 
 
 class PR2_Mujoco(PR2_Base):
