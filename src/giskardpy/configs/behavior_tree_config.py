from abc import ABC, abstractmethod
from typing import Optional

from giskardpy.exceptions import SetupException
from giskardpy.god_map import god_map
from giskardpy.tree.behaviors.tf_publisher import TfPublishingModes
from giskardpy.tree.branches.giskard_bt import GiskardBT
from giskardpy.tree.control_modes import ControlModes


class BehaviorTreeConfig(ABC):

    def __init__(self, mode: ControlModes, control_loop_max_hz: float = 50, simulation_max_hz: Optional[float] = None):
        """

        :param mode: Defines the default setup of the behavior tree.
        :param control_loop_max_hz: if mode == ControlModes.standalone: limits the simulation speed
                       if mode == ControlModes.open_loop: limits the control loop of the base tracker
                       if mode == ControlModes.close_loop: limits the control loop
        """
        self._control_mode = mode
        self.control_loop_max_hz = control_loop_max_hz
        self.simulation_max_hz = simulation_max_hz

    @abstractmethod
    def setup(self):
        """
        Implement this method to configure the behavior tree using it's self. methods.
        """

    @property
    def tree(self) -> GiskardBT:
        return god_map.tree

    def _create_behavior_tree(self):
        god_map.tree = GiskardBT(control_mode=self._control_mode)

    def set_defaults(self):
        pass

    def set_tree_tick_rate(self, rate: float = 0.05):
        """
        How often the tree ticks per second.
        :param rate: in /s
        """
        self.tree_tick_rate = rate

    def add_visualization_marker_publisher(self,
                                           add_to_sync: Optional[bool] = None,
                                           add_to_control_loop: Optional[bool] = None,
                                           use_decomposed_meshes: bool = True):
        """

        :param add_to_sync: Markers are published while waiting for a goal.
        :param add_to_control_loop: Markers are published during the closed loop control sequence, this is slow.
        :param use_decomposed_meshes: True: publish decomposed meshes used for collision avoidance, these likely only
                                            available on the machine where Giskard is running.
                                      False: use meshes defined in urdf.
        """
        if add_to_sync:
            self.tree.wait_for_goal.publish_state.add_visualization_marker_behavior(use_decomposed_meshes)
        if add_to_control_loop:
            self.tree.control_loop_branch.publish_state.add_visualization_marker_behavior(
                use_decomposed_meshes)

    def add_qp_data_publisher(self, publish_lb: bool = False, publish_ub: bool = False,
                              publish_lbA: bool = False, publish_ubA: bool = False,
                              publish_bE: bool = False, publish_Ax: bool = False,
                              publish_Ex: bool = False, publish_xdot: bool = False,
                              publish_weights: bool = False, publish_g: bool = False,
                              publish_debug: bool = False, add_to_base: bool = False):
        """
        QP data is streamed and can be visualized in e.g. plotjuggler. Useful for debugging.
        """
        self.add_evaluate_debug_expressions()
        if god_map.is_open_loop():
            self.tree.execute_traj.base_closed_loop.publish_state.add_qp_data_publisher(
                publish_lb=publish_lb,
                publish_ub=publish_ub,
                publish_lbA=publish_lbA,
                publish_ubA=publish_ubA,
                publish_bE=publish_bE,
                publish_Ax=publish_Ax,
                publish_Ex=publish_Ex,
                publish_xdot=publish_xdot,
                publish_weights=publish_weights,
                publish_g=publish_g,
                publish_debug=publish_debug)
        else:
            self.tree.control_loop_branch.publish_state.add_qp_data_publisher(
                publish_lb=publish_lb,
                publish_ub=publish_ub,
                publish_lbA=publish_lbA,
                publish_ubA=publish_ubA,
                publish_bE=publish_bE,
                publish_Ax=publish_Ax,
                publish_Ex=publish_Ex,
                publish_xdot=publish_xdot,
                publish_weights=publish_weights,
                publish_g=publish_g,
                publish_debug=publish_debug)

    def add_trajectory_plotter(self, normalize_position: bool = False, wait: bool = False):
        """
        Plots the generated trajectories.
        :param normalize_position: Positions are centered around zero.
        :param wait: True: Behavior tree waits for this plotter to finish.
                     False: Plot is generated in a separate thread to not slow down Giskard.
        """
        self.tree.cleanup_control_loop.add_plot_trajectory(normalize_position, wait)

    def add_debug_trajectory_plotter(self, normalize_position: bool = False, wait: bool = False):
        """
        Plots debug expressions defined in goals.
        """
        self.add_evaluate_debug_expressions()
        self.tree.cleanup_control_loop.add_plot_debug_trajectory(normalize_position=normalize_position,
                                                                 wait=wait)

    def add_gantt_chart_plotter(self):
        self.add_evaluate_debug_expressions()
        self.tree.cleanup_control_loop.add_plot_gantt_chart()

    def add_goal_graph_plotter(self):
        self.add_evaluate_debug_expressions()
        self.tree.prepare_control_loop.add_plot_goal_graph()

    def add_debug_marker_publisher(self):
        """
        Publishes debug expressions defined in goals.
        """
        self.add_evaluate_debug_expressions()
        self.tree.control_loop_branch.publish_state.add_debug_marker_publisher()

    def add_tf_publisher(self, include_prefix: bool = True, tf_topic: str = 'tf',
                         mode: TfPublishingModes = TfPublishingModes.attached_and_world_objects):
        """
        Publishes tf for Giskard's internal state.
        """
        self.tree.wait_for_goal.publish_state.add_tf_publisher(include_prefix=include_prefix,
                                                               tf_topic=tf_topic,
                                                               mode=mode)

    def add_evaluate_debug_expressions(self):
        self.tree.prepare_control_loop.add_compile_debug_expressions()
        if god_map.is_closed_loop():
            self.tree.control_loop_branch.add_evaluate_debug_expressions(log_traj=False)
        else:
            self.tree.control_loop_branch.add_evaluate_debug_expressions(log_traj=True)
        if god_map.is_open_loop():
            god_map.tree.execute_traj.prepare_base_control.add_compile_debug_expressions()
            god_map.tree.execute_traj.base_closed_loop.add_evaluate_debug_expressions(log_traj=False)

    def add_js_publisher(self, topic_name: Optional[str] = 'giskard_joint_states', include_prefix: bool = False):
        """
        Publishes joint states for Giskard's internal state.
        """
        god_map.tree.control_loop_branch.publish_state.add_joint_state_publisher(include_prefix=include_prefix,
                                                                                 topic_name=topic_name,
                                                                                 only_prismatic_and_revolute=True)
        god_map.tree.wait_for_goal.publish_state.add_joint_state_publisher(include_prefix=include_prefix,
                                                                           topic_name=topic_name,
                                                                           only_prismatic_and_revolute=True)

    def add_free_variable_publisher(self, topic_name: Optional[str] = None, include_prefix: bool = False):
        """
        Publishes joint states for Giskard's internal state.
        """
        god_map.tree.control_loop_branch.publish_state.add_joint_state_publisher(include_prefix=include_prefix,
                                                                                 topic_name=topic_name,
                                                                                 only_prismatic_and_revolute=False)
        god_map.tree.wait_for_goal.publish_state.add_joint_state_publisher(include_prefix=include_prefix,
                                                                           topic_name=topic_name,
                                                                           only_prismatic_and_revolute=False)


class StandAloneBTConfig(BehaviorTreeConfig):
    def __init__(self,
                 debug_mode: bool = False,
                 publish_js: bool = False,
                 publish_free_variables: bool = False,
                 publish_tf: bool = False,
                 simulation_max_hz: Optional[float] = None):
        """
        The default behavior tree for Giskard in standalone mode. Make sure to set up the robot interface accordingly.
        :param debug_mode: enable various debugging tools.
        :param publish_js: publish current world state.
        :param publish_tf: publish all link poses in tf.
        :param simulation_max_hz: if not None, will limit the frequency of the simulation.
        """
        if god_map.is_in_github_workflow():
            debug_mode = False
            simulation_max_hz = None
        super().__init__(ControlModes.standalone, simulation_max_hz=simulation_max_hz)
        self.debug_mode = debug_mode
        self.publish_js = publish_js
        self.publish_free_variables = publish_free_variables
        self.publish_tf = publish_tf
        if publish_js and publish_free_variables:
            raise SetupException('publish_js and publish_free_variables cannot be True at the same time.')

    def setup(self):
        self.add_visualization_marker_publisher(add_to_sync=True, add_to_control_loop=True)
        if self.publish_tf:
            self.add_tf_publisher(include_prefix=True, mode=TfPublishingModes.all)
        self.add_gantt_chart_plotter()
        self.add_goal_graph_plotter()
        if self.debug_mode:
            self.add_trajectory_plotter(wait=True)
            self.add_debug_trajectory_plotter(wait=True)
            self.add_debug_marker_publisher()
        # self.add_debug_marker_publisher()
        if self.publish_js:
<<<<<<< HEAD
            self.add_js_publisher(include_prefix=False, topic_name='giskard_joint_states')


class JSConfig(BehaviorTreeConfig):
    def __init__(self, planning_sleep: Optional[float] = None, publish_js=False):
        super().__init__(ControlModes.open_loop)
        self.planning_sleep = planning_sleep
        self.publish_js = publish_js

    def setup(self):
        self.add_visualization_marker_publisher(add_to_sync=True, add_to_control_loop=True) # add_to_planning=False
        self.add_tf_publisher(include_prefix=True, mode=TfPublishingModes.all)
        # self.add_trajectory_plotter()
        # self.add_debug_marker_publisher()

        # sleeper doesn't exists anymore
        #if self.planning_sleep is not None:
        #    self.add_sleeper(self.planning_sleep)
        if self.publish_js:
            self.add_js_publisher(include_prefix=False, topic_name='giskard_joint_states')
=======
            self.add_js_publisher()
        if self.publish_free_variables:
            self.add_free_variable_publisher()
>>>>>>> 4a8e4296


class OpenLoopBTConfig(BehaviorTreeConfig):
    def __init__(self, debug_mode: bool = False, control_loop_max_hz: float = 50,
                 simulation_max_hz: Optional[float] = None):
        """
        The default behavior tree for Giskard in open-loop mode. It will first plan the trajectory in simulation mode
        and then publish it to connected joint trajectory followers. The base trajectory is tracked with a closed-loop
        controller.
        :param debug_mode:  enable various debugging tools.
        :param control_loop_max_hz: if not None, limits the frequency of the base trajectory controller.
        """
        super().__init__(ControlModes.open_loop, control_loop_max_hz=control_loop_max_hz,
                         simulation_max_hz=simulation_max_hz)
        if god_map.is_in_github_workflow():
            debug_mode = False
        self.debug_mode = debug_mode

    def setup(self):
        self.add_visualization_marker_publisher(add_to_sync=True, add_to_control_loop=True)
        self.add_gantt_chart_plotter()
        self.add_goal_graph_plotter()
        if self.debug_mode:
            self.add_trajectory_plotter(wait=True)
            self.add_debug_trajectory_plotter(wait=True)
            self.add_debug_marker_publisher()
            self.add_qp_data_publisher(
                publish_debug=True,
                publish_xdot=True,
                # publish_lbA=True,
                # publish_ubA=True
            )


class ClosedLoopBTConfig(BehaviorTreeConfig):
    def __init__(self, debug_mode: bool = False, control_loop_max_hz: float = 50,
                 simulation_max_hz: Optional[float] = None):
        """
        The default configuration for Giskard in closed loop mode. Make use to set up the robot interface accordingly.
        :param debug_mode: If True, will publish debug data on topics. This will significantly slow down the control loop.
        :param control_loop_max_hz: Limits the control loop frequency. If None, it will go as fast as possible.
        """
        super().__init__(ControlModes.close_loop, control_loop_max_hz=control_loop_max_hz,
                         simulation_max_hz=simulation_max_hz)
        if god_map.is_in_github_workflow():
            debug_mode = False
        self.debug_mode = debug_mode

    def setup(self):
        self.add_visualization_marker_publisher(add_to_sync=True, add_to_control_loop=False)
        # self.add_qp_data_publisher(publish_xdot=True, publish_lb=True, publish_ub=True)
        self.add_gantt_chart_plotter()
        self.add_goal_graph_plotter()
        if self.debug_mode:
            # self.add_trajectory_plotter(wait=True)
            # self.add_debug_trajectory_plotter(wait=True)
            self.add_debug_marker_publisher()
            self.add_qp_data_publisher(
                publish_debug=True,
                publish_xdot=True,
                # publish_lbA=True,
                # publish_ubA=True
            )<|MERGE_RESOLUTION|>--- conflicted
+++ resolved
@@ -211,8 +211,10 @@
             self.add_debug_marker_publisher()
         # self.add_debug_marker_publisher()
         if self.publish_js:
-<<<<<<< HEAD
-            self.add_js_publisher(include_prefix=False, topic_name='giskard_joint_states')
+            self.add_js_publisher()
+        if self.publish_free_variables:
+            self.add_free_variable_publisher()
+            # self.add_js_publisher(include_prefix=False, topic_name='giskard_joint_states')
 
 
 class JSConfig(BehaviorTreeConfig):
@@ -232,11 +234,6 @@
         #    self.add_sleeper(self.planning_sleep)
         if self.publish_js:
             self.add_js_publisher(include_prefix=False, topic_name='giskard_joint_states')
-=======
-            self.add_js_publisher()
-        if self.publish_free_variables:
-            self.add_free_variable_publisher()
->>>>>>> 4a8e4296
 
 
 class OpenLoopBTConfig(BehaviorTreeConfig):
