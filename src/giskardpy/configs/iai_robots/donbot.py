import numpy as np

from giskardpy.configs.collision_avoidance_config import CollisionAvoidanceConfig
from giskardpy.configs.robot_interface_config import RobotInterfaceConfig, StandAloneRobotInterfaceConfig
from giskardpy.configs.world_config import WorldConfig
from giskardpy.data_types import Derivatives


class WorldWithBoxyBaseConfig(WorldConfig):

    def __init__(self,
                 map_name: str = 'map',
                 localization_joint_name: str = 'localization'):
        super().__init__()
        self.map_name = map_name
        self.localization_joint_name = localization_joint_name

    def setup(self):
        self.set_default_limits({Derivatives.velocity: 0.5,
                                 Derivatives.acceleration: np.inf,
                                 Derivatives.jerk: 15})
        self.add_empty_link(self.map_name)
        self.add_robot_from_parameter_server()
        root_link_name = self.get_root_link_of_group(self.robot_group_name)
        self.add_6dof_joint(parent_link=self.map_name, child_link=root_link_name,
                            joint_name=self.localization_joint_name)
        self.set_joint_limits(limit_map={Derivatives.velocity: 0.1}, joint_name='odom_x_joint')
        self.set_joint_limits(limit_map={Derivatives.velocity: 0.1}, joint_name='odom_y_joint')
        self.set_joint_limits(limit_map={Derivatives.velocity: 0.05}, joint_name='odom_z_joint')


class DonbotCollisionAvoidanceConfig(CollisionAvoidanceConfig):
    def setup(self):
        self.load_self_collision_matrix(
            'package://giskardpy/self_collision_matrices/iai/iai_donbot.srdf')
        self.set_default_external_collision_avoidance(soft_threshold=0.1,
                                                      hard_threshold=0.0)
        self.overwrite_external_collision_avoidance('odom_z_joint',
                                                    number_of_repeller=2,
                                                    soft_threshold=0.1,
                                                    hard_threshold=0.05)
        close_links = ['ur5_wrist_1_link', 'ur5_wrist_2_link', 'ur5_wrist_3_link', 'ur5_forearm_link',
                       'ur5_upper_arm_link']
        for link_name in close_links:
            self.overwrite_self_collision_avoidance(link_name,
                                                    soft_threshold=0.02,
                                                    hard_threshold=0.005)
        super_close_links = ['gripper_gripper_left_link', 'gripper_gripper_right_link']
        for link_name in super_close_links:
            self.overwrite_self_collision_avoidance(link_name,
                                                    soft_threshold=0.00001,
                                                    hard_threshold=0.0)


class DonbotStandaloneInterfaceConfig(StandAloneRobotInterfaceConfig):
    def __init__(self):
        super().__init__([
            'ur5_elbow_joint',
            'ur5_shoulder_lift_joint',
            'ur5_shoulder_pan_joint',
            'ur5_wrist_1_joint',
            'ur5_wrist_2_joint',
            'ur5_wrist_3_joint',
            'odom_x_joint',
            'odom_y_joint',
            'odom_z_joint',
        ])


class DonbotJointTrajInterfaceConfig(RobotInterfaceConfig):
    map_name: str
    localization_joint_name: str

    def __init__(self,
                 map_name: str = 'map',
                 localization_joint_name: str = 'localization'):
        self.map_name = map_name
        self.localization_joint_name = localization_joint_name

    def setup(self):
        root_link_name = self.get_root_link_of_group(self.robot_group_name)
        self.sync_6dof_joint_with_tf_frame(joint_name=self.localization_joint_name,
                                           tf_parent_frame=self.map_name,
                                           tf_child_frame=root_link_name.short_name)
        self.sync_joint_state_topic('/joint_states')
        self.add_follow_joint_trajectory_server(namespace='/whole_body_controller/base',
                                                fill_velocity_values=True)
<<<<<<< HEAD
        self.add_follow_joint_trajectory_server(namespace='/scaled_pos_joint_traj_controller/follow_joint_trajectory',
                                                state_topic='/scaled_pos_joint_traj_controller/state',
                                                fill_velocity_values=True)

class DonbotVelocityInterfaceConfig(RobotInterfaceConfig):
    map_name: str
    localization_joint_name: str

    def __init__(self,
                 map_name: str = 'map',
                 localization_joint_name: str = 'localization'):
        self.map_name = map_name
        self.localization_joint_name = localization_joint_name

    def setup(self):
        root_link_name = self.get_root_link_of_group(self.robot_group_name)
        self.sync_6dof_joint_with_tf_frame(joint_name=self.localization_joint_name,
                                           tf_parent_frame=self.map_name,
                                           tf_child_frame=root_link_name.short_name)
        self.sync_joint_state_topic('/joint_states')
        self.add_joint_velocity_group_controller('/joint_group_vel_controller')
=======
        self.add_follow_joint_trajectory_server(namespace='/scaled_pos_joint_traj_controller',
                                                fill_velocity_values=True)
>>>>>>> 34f0df80
<|MERGE_RESOLUTION|>--- conflicted
+++ resolved
@@ -85,9 +85,7 @@
         self.sync_joint_state_topic('/joint_states')
         self.add_follow_joint_trajectory_server(namespace='/whole_body_controller/base',
                                                 fill_velocity_values=True)
-<<<<<<< HEAD
-        self.add_follow_joint_trajectory_server(namespace='/scaled_pos_joint_traj_controller/follow_joint_trajectory',
-                                                state_topic='/scaled_pos_joint_traj_controller/state',
+        self.add_follow_joint_trajectory_server(namespace='/scaled_pos_joint_traj_controller',
                                                 fill_velocity_values=True)
 
 class DonbotVelocityInterfaceConfig(RobotInterfaceConfig):
@@ -106,8 +104,4 @@
                                            tf_parent_frame=self.map_name,
                                            tf_child_frame=root_link_name.short_name)
         self.sync_joint_state_topic('/joint_states')
-        self.add_joint_velocity_group_controller('/joint_group_vel_controller')
-=======
-        self.add_follow_joint_trajectory_server(namespace='/scaled_pos_joint_traj_controller',
-                                                fill_velocity_values=True)
->>>>>>> 34f0df80
+        self.add_joint_velocity_group_controller('/joint_group_vel_controller')