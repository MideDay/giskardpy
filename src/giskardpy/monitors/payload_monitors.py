import abc
from abc import ABC
from threading import Lock
from typing import List, Optional, Dict, Tuple

import numpy as np
import rospy

from giskard_msgs.msg import MoveResult, GiskardError
from giskardpy import profile
from giskardpy.exceptions import GiskardException, MonitorInitalizationException
from giskardpy.monitors.monitors import Monitor, PayloadMonitor, CancelMotion
from giskardpy.god_map import god_map
from giskardpy.utils import logging
import giskardpy.casadi_wrapper as cas


<<<<<<< HEAD
class PayloadMonitor(Monitor, ABC):
    state: bool
    run_call_in_thread: bool

    def __init__(self, *,
                 run_call_in_thread: bool,
                 name: Optional[str] = None,
                 stay_true: bool = True,
                 start_condition: cas.Expression = cas.TrueSymbol,):
        self.state = False
        self.run_call_in_thread = run_call_in_thread
        super().__init__(name=name, start_condition=start_condition, stay_true=stay_true)

    def get_state(self) -> bool:
        return self.state

    @abc.abstractmethod
    def __call__(self):
        pass


=======
>>>>>>> 4a8e4296
class WorldUpdatePayloadMonitor(PayloadMonitor):
    world_lock = Lock()

    def __init__(self, *,
                 name: Optional[str] = None,
                 start_condition: cas.Expression = cas.TrueSymbol):
        super().__init__(name=name, start_condition=start_condition, run_call_in_thread=True)

    @abc.abstractmethod
    def apply_world_update(self):
        pass

    def __call__(self):
        with WorldUpdatePayloadMonitor.world_lock:
            self.apply_world_update()
        self.state = True


class SetMaxTrajectoryLength(CancelMotion):
    new_length: float

    def __init__(self,
                 new_length: Optional[float] = None,
                 name: Optional[str] = None,
                 start_condition: cas.Expression = cas.TrueSymbol, ):
        if not (start_condition == cas.TrueSymbol).evaluate():
            raise MonitorInitalizationException(f'Cannot set start_condition for {SetMaxTrajectoryLength.__name__}')
        if new_length is None:
            self.new_length = god_map.qp_controller_config.max_trajectory_length
        else:
            self.new_length = new_length
        error_message = f'Trajectory longer than {self.new_length}'
        super().__init__(name=name,
                         start_condition=start_condition,
                         error_message=error_message,
                         error_code=GiskardError.MAX_TRAJECTORY_LENGTH)

    @profile
    def __call__(self):
        if god_map.time > self.new_length:
            return super().__call__()


class Print(PayloadMonitor):
    def __init__(self,
                 message: str,
                 name: Optional[str] = None,
                 start_condition: cas.Expression = cas.TrueSymbol):
        self.message = message
        super().__init__(name=name, start_condition=start_condition, run_call_in_thread=False)

    def __call__(self):
        logging.loginfo(self.message)
        self.state = True


class Sleep(PayloadMonitor):
    def __init__(self,
                 seconds: float,
                 name: Optional[str] = None,
                 start_condition: cas.Expression = cas.TrueSymbol):
        self.seconds = seconds
        super().__init__(name=name, start_condition=start_condition, run_call_in_thread=True)

    def __call__(self):
        rospy.sleep(self.seconds)
        self.state = True


class UpdateParentLinkOfGroup(WorldUpdatePayloadMonitor):
    def __init__(self,
                 group_name: str,
                 parent_link: str,
                 parent_link_group: Optional[str] = '',
                 name: Optional[str] = None,
                 start_condition: cas.Expression = cas.TrueSymbol):
        self.group_name = group_name
        self.new_parent_link = god_map.world.search_for_link_name(parent_link, parent_link_group)
        super().__init__(name=name, start_condition=start_condition)

    def apply_world_update(self):
        god_map.world.move_group(group_name=self.group_name,
                                 new_parent_link_name=self.new_parent_link)
        rospy.sleep(2)


class CollisionMatrixUpdater(PayloadMonitor):
    collision_matrix: Dict[Tuple[str, str], float]

    def __init__(self,
                 new_collision_matrix: Dict[Tuple[str, str], float],
                 name: Optional[str] = None,
                 start_condition: cas.Expression = cas.TrueSymbol):
        super().__init__(name=name, start_condition=start_condition, run_call_in_thread=False)
        self.collision_matrix = new_collision_matrix

    @profile
    def __call__(self):
        god_map.collision_scene.set_collision_matrix(self.collision_matrix)
        god_map.collision_scene.reset_cache()
        self.state = True


class PayloadAlternator(PayloadMonitor):

    def __init__(self,
                 mod: int = 2,
                 name: Optional[str] = None,
                 start_condition: cas.Expression = cas.TrueSymbol):
        super().__init__(name=name, stay_true=False, start_condition=start_condition, run_call_in_thread=False)
        self.mod = mod

    def __call__(self):
        self.state = np.floor(god_map.time) % self.mod == 0<|MERGE_RESOLUTION|>--- conflicted
+++ resolved
@@ -7,7 +7,6 @@
 import rospy
 
 from giskard_msgs.msg import MoveResult, GiskardError
-from giskardpy import profile
 from giskardpy.exceptions import GiskardException, MonitorInitalizationException
 from giskardpy.monitors.monitors import Monitor, PayloadMonitor, CancelMotion
 from giskardpy.god_map import god_map
@@ -15,30 +14,6 @@
 import giskardpy.casadi_wrapper as cas
 
 
-<<<<<<< HEAD
-class PayloadMonitor(Monitor, ABC):
-    state: bool
-    run_call_in_thread: bool
-
-    def __init__(self, *,
-                 run_call_in_thread: bool,
-                 name: Optional[str] = None,
-                 stay_true: bool = True,
-                 start_condition: cas.Expression = cas.TrueSymbol,):
-        self.state = False
-        self.run_call_in_thread = run_call_in_thread
-        super().__init__(name=name, start_condition=start_condition, stay_true=stay_true)
-
-    def get_state(self) -> bool:
-        return self.state
-
-    @abc.abstractmethod
-    def __call__(self):
-        pass
-
-
-=======
->>>>>>> 4a8e4296
 class WorldUpdatePayloadMonitor(PayloadMonitor):
     world_lock = Lock()
 
@@ -115,6 +90,8 @@
                  parent_link_group: Optional[str] = '',
                  name: Optional[str] = None,
                  start_condition: cas.Expression = cas.TrueSymbol):
+        if not god_map.is_standalone():
+            raise MonitorInitalizationException(f'This monitor can only be used in standalone mode.')
         self.group_name = group_name
         self.new_parent_link = god_map.world.search_for_link_name(parent_link, parent_link_group)
         super().__init__(name=name, start_condition=start_condition)
