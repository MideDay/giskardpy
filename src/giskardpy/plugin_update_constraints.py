--- conflicted
+++ resolved
@@ -96,14 +96,6 @@
                 traceback.print_exc()
                 raise ImplementationException(help(c.make_constraints))
 
-<<<<<<< HEAD
-=======
-    def add_js_controller_soft_constraints(self):
-        for joint_name in self.get_robot().controlled_joints:
-            c = JointPosition(self.get_god_map(), joint_name, self.get_robot().joint_state[joint_name].position, 0, 0)
-            self.soft_constraints.update(c.make_constraints())
-
->>>>>>> 59535880
     def has_robot_changed(self):
         new_urdf = self.get_robot().get_urdf_str()
         result = self.last_urdf != new_urdf
