from __future__ import annotations

import abc
import hashlib
from abc import ABC
from functools import cached_property
from itertools import combinations
from typing import Dict, Union, Tuple, Set, Optional, List, Callable, Sequence

import numpy as np
import urdf_parser_py.urdf as up
from geometry_msgs.msg import PoseStamped, Pose, PointStamped, Point, Vector3Stamped, Vector3, QuaternionStamped
from std_msgs.msg import ColorRGBA
from tf2_msgs.msg import TFMessage

import giskardpy.utils.math as mymath
from giskard_msgs.msg import WorldBody
from giskardpy import casadi_wrapper as w, identifier
from giskardpy.casadi_wrapper import CompiledFunction
from giskardpy.data_types import JointStates
from giskardpy.exceptions import DuplicateNameException, UnknownGroupException, UnknownLinkException, \
    PhysicsWorldException, GiskardException
from giskardpy.god_map import GodMap
from giskardpy.model.joints import Joint, FixedJoint, PrismaticJoint, RevoluteJoint, OmniDrive, DiffDrive, \
    urdf_to_joint, VirtualFreeVariables, MovableJoint, Joint6DOF
<<<<<<< HEAD
from giskardpy.model.links import Link, MeshGeometry
=======
from giskardpy.model.links import Link
>>>>>>> 32cec598
from giskardpy.model.utils import hacky_urdf_parser_fix
from giskardpy.my_types import PrefixName, Derivatives, derivative_joint_map, derivative_map
from giskardpy.my_types import my_string
from giskardpy.qp.free_variable import FreeVariable
from giskardpy.qp.next_command import NextCommands
from giskardpy.utils import logging
from giskardpy.utils.tfwrapper import homo_matrix_to_pose, np_to_pose, msg_to_homogeneous_matrix, make_transform
from giskardpy.utils.utils import suppress_stderr
from giskardpy.utils.decorators import memoize, copy_memoize, clear_memo


class TravelCompanion:
    def link_call(self, link_name: PrefixName) -> bool:
        """
        :return: return True to stop climbing up the branch
        """
        return False

    def joint_call(self, joint_name: PrefixName) -> bool:
        """
        :return: return True to stop climbing up the branch
        """
        return False


class WorldTreeInterface(ABC):
    joints: Dict[PrefixName, Union[Joint, OmniDrive]]
    links: Dict[PrefixName, Link]
    groups: Dict[str, WorldBranch]

    @property
    def joint_names(self):
        return list(self.joints.keys())

    @property
    def link_names(self):
        return list(self.links.keys())

    @property
    @abc.abstractmethod
    def controlled_joints(self) -> List[PrefixName]:
        ...

    @property
    def link_names_with_visuals(self) -> Set[PrefixName]:
        return set(link.name for link in self.links.values() if link.has_visuals())

    @cached_property
    def link_names_with_collisions(self) -> Set[PrefixName]:
        return set(link.name for link in self.links.values() if link.has_collisions())

    @profile
    def to_hash(self):
        s = ''
        for link_name in sorted(self.link_names_with_collisions):
            link = self.links[link_name]
            for collision in link.collisions:
                s += collision.to_hash()
        # s += str(sorted(self.controlled_joints))
        hash_object = hashlib.sha256()
        hash_object.update(s.encode('utf-8'))
        return hash_object.hexdigest()

    @cached_property
    def link_names_without_collisions(self) -> Set[PrefixName]:
        return self.link_names_as_set.difference(self.link_names_with_collisions)

    @cached_property
    def movable_joint_names(self) -> List[PrefixName]:
        return [j.name for j in self.joints.values() if isinstance(j, MovableJoint)]

    @cached_property
    def link_names_as_set(self) -> Set[PrefixName]:
        return set(self.links.keys())

    @property
    def joint_names_as_set(self) -> Set[PrefixName]:
        return set(self.joints.keys())

    @property
    def group_names(self) -> Set[str]:
        return set(self.groups.keys())

    def reset_cache(self):
        for group in self.groups.values():
            group.reset_cache()
        try:
            del self.link_names_as_set
        except:
            pass
        try:
            del self.link_names_with_collisions
        except:
            pass
        try:
            del self.movable_joints_as_set
        except:
            pass
        try:
            del self.movable_joints
        except:
            pass


class WorldModelUpdateContextManager:
    first: bool = True

    def __init__(self, world: WorldTree):
        self.world = world

    def __enter__(self):
        if self.world.context_manager_active:
            self.first = False
        self.world.context_manager_active = True
        return self.world

    def __exit__(self, exc_type, exc_val, exc_tb):
        if exc_type is None and self.first:
            self.world.context_manager_active = False
            self.world.notify_model_change()


class WorldTree(WorldTreeInterface):
    joints: Dict[PrefixName, Union[Joint, OmniDrive]]
    links: Dict[PrefixName, Link]
    state: JointStates
    free_variables: Dict[PrefixName, FreeVariable]
    virtual_free_variables: Dict[PrefixName, FreeVariable]
    context_manager_active: bool = False
    _default_limits: Dict[Derivatives, float]
    _default_weights: Dict[Derivatives, float]
    _root_link_name: PrefixName = None

    def __init__(self):
        self.god_map = GodMap()
        self.default_link_color = ColorRGBA(1, 1, 1, 0.75)
        if self.god_map is not None:
            self.god_map.set_data(identifier.world, self)
        self.connection_prefix = 'connection'
        self.fast_all_fks = None
        self._state_version = 0
        self._model_version = 0
        self._clear()

    @property
    def root_link_name(self) -> PrefixName:
        return self._root_link_name

    @property
    def root_link(self) -> Link:
        if self._root_link_name is None:
            raise PhysicsWorldException('no root_link set')
        return self.links[self._root_link_name]

    @property
    def default_limits(self):
        if self._default_limits is None:
            raise AttributeError(f'Please set default limits.')
        return self._default_limits

    def update_default_limits(self, new_limits: Dict[Derivatives, float]):
        if not hasattr(self, '_default_limits'):
            self._default_limits = {}
        for derivative, limit in new_limits.items():
            self._default_limits[derivative] = limit
        assert len(self._default_limits) == max(self._default_limits)

    def update_default_weights(self, new_weights: Dict[Derivatives, float]):
        if not hasattr(self, '_default_weights'):
            self._default_weights = {}
        for derivative, weight in new_weights.items():
            self._default_weights[derivative] = weight
        assert len(self._default_weights) == max(self._default_weights)

    def get_joint_name(self, joint_name: my_string, group_name: Optional[str] = None) -> PrefixName:
        logging.logwarn(f'Deprecated warning: use \'search_for_joint_name\' instead of \'get_joint_name\'.')
        return self.search_for_joint_name(joint_name, group_name)

    def search_for_joint_name(self, joint_name: str, group_name: Optional[str] = None) -> PrefixName:
        """
        Will search the worlds joint for one that matches joint_name. group_name is only needed if there are multiple
        joints with the same name.
        :param joint_name: a joint name e.g. torso_lift_joint
        :param group_name: only needed if there are name conflicts, e.g., when there are 2 torso_lift_joints
        :return: how the joint is called inside the world tree e.g. pr2/torso_lift_joint
        """
        if group_name == '':
            group_name = None
        if group_name is not None:
            return self.groups[group_name].search_for_joint_name(joint_name)

        matches = []
        for internal_joint_name in self.joint_names:
            if joint_name == internal_joint_name or joint_name == internal_joint_name.short_name:
                matches.append(internal_joint_name)
        if len(matches) > 1:
            raise ValueError(f'Multiple matches for \'{joint_name}\' found: \'{matches}\'.')
        if len(matches) == 0:
            raise ValueError(f'No matches for \'{joint_name}\' found: \'{matches}\'.')
        return matches[0]

    def rename_link(self, old_name: PrefixName, new_name: PrefixName):
        if old_name not in self.link_names:
            self._raise_if_link_does_not_exist(old_name)
        if new_name in self.link_names:
            self._raise_if_link_exists(new_name)
        link = self.links[old_name]
        link.name = new_name
        for joint in self.joints.values():
            if joint.parent_link_name == old_name:
                joint.parent_link_name = new_name
            elif joint.child_link_name == old_name:
                joint.child_link_name = new_name

    def get_joint(self, joint_name: my_string, group_name: Optional[str] = None) -> Joint:
        """
        Like get_joint_name, but returns the actual joint.
        """
        return self.joints[self.search_for_joint_name(joint_name, group_name)]

    def get_link_name(self, link_name: str, group_name: Optional[str] = None) -> PrefixName:
        logging.logwarn(f'Deprecated warning: use \'search_for_link_name\' instead of \'get_link_name\'.')
        return self.search_for_link_name(link_name, group_name)

    def search_for_link_name(self, link_name: str, group_name: Optional[str] = None) -> PrefixName:
        """
        Like get_joint_name but for links.
        """
        if group_name == '':
            group_name = None
        if link_name == '':
            link_name = None
        if link_name is None:
            if group_name is None:
                return self.root_link_name
            else:
                return self.groups[group_name].root_link_name
        if group_name is not None:
            return self.groups[group_name].search_for_link_name(link_name)

        matches = []
        for internal_link_name in self.link_names:
            if link_name == internal_link_name or link_name == internal_link_name.short_name:
                matches.append(internal_link_name)
        if len(matches) > 1:
            raise UnknownLinkException(f'Multiple matches for \'{link_name}\' found: \'{matches}\'.')
        if len(matches) == 0:
            raise UnknownLinkException(f'No matches for \'{link_name}\' found: \'{matches}\'.')
        return matches[0]

    def get_link(self, link_name: str, group_name: Optional[str] = None) -> Link:
        """
        Like get_joint but for links.
        """
        return self.links[self.search_for_link_name(link_name, group_name)]

    @property
    def version(self) -> Tuple[int, int]:
        """
        Can be used to determine if the world has changed
        :return: tuple of model and state version. The first number indicates if the world itself has changed.
                    and the second number says if the it's state has changed.
        """
        return self._model_version, self._state_version

    @property
    def model_version(self) -> int:
        """
        :return: number that increased every time the world model has changed
        """
        return self._model_version

    @property
    def state_version(self) -> int:
        """
        :return: number that increases every time the world state has changed.
        """
        return self._state_version

    @profile
    def notify_state_change(self):
        """
        If you have changed the state of the world, call this function to trigger necessary events and increase
        the state version.
        """
        clear_memo(self.compute_fk_pose)
        clear_memo(self.compute_fk_pose_with_collision_offset)
        self._recompute_fks()
        self._state_version += 1

    def reset_cache(self):
        super().reset_cache()
        clear_memo(self.get_directly_controlled_child_links_with_collisions)
        clear_memo(self.get_directly_controlled_child_links_with_collisions)
        clear_memo(self.compute_chain_reduced_to_controlled_joints)
        clear_memo(self.get_movable_parent_joint)
        clear_memo(self.get_controlled_parent_joint_of_link)
        clear_memo(self.get_controlled_parent_joint_of_joint)
        clear_memo(self.compute_split_chain)
        clear_memo(self.are_linked)
        clear_memo(self.compose_fk_expression)
        clear_memo(self.compute_chain)
        clear_memo(self.is_link_controlled)
        for free_variable in self.free_variables.values():
            free_variable.reset_cache()

    @profile
    def notify_model_change(self):
        """
        Call this function if you have changed the model of the world to trigger necessary events and increase
        the model version number.
        """
        if not self.context_manager_active:
            with self.god_map:
                self.fix_tree_structure()
                self.reset_cache()
                self.init_all_fks()
                self.notify_state_change()
                self._model_version += 1

    def travel_branch(self, link_name: PrefixName, companion: TravelCompanion):
        """
        Do a depth first search on a branch starting at link_name.
        Use companion to do whatever you want. It link_call and joint_call are called on every link/joint it sees.
        The traversion is stopped once they return False.
        :param link_name: starting point of the search
        :param companion: payload. Implement your own Travelcompanion for your purpose.
        """
        link = self.links[link_name]
        if not companion.link_call(link_name):
            for child_joint_name in link.child_joint_names:
                if companion.joint_call(child_joint_name):
                    continue
                child_link_name = self.joints[child_joint_name].child_link_name
                self.travel_branch(child_link_name, companion)

    def search_branch(self,
                      link_name: PrefixName,
                      stop_at_joint_when: Optional[Callable[[PrefixName], bool]] = None,
                      stop_at_link_when: Optional[Callable[[PrefixName], bool]] = None,
                      collect_joint_when: Optional[Callable[[PrefixName], bool]] = None,
                      collect_link_when: Optional[Callable[[PrefixName], bool]] = None) -> \
            Tuple[List[PrefixName], List[PrefixName]]:
        """
        Do a depth first search starting at link_name.
        :param link_name: starting point of the search
        :param stop_at_joint_when: If None, 'lambda joint_name: False' is used.
        :param stop_at_link_when: If None, 'lambda link_name: False' is used.
        :param collect_joint_when: If None, 'lambda joint_name: False' is used.
        :param collect_link_when: If None, 'lambda link_name: False' is used.
        :return: Collected link names and joint names. Might include 'link_name'
        """

        class CollectorCompanion(TravelCompanion):
            def __init__(self, collect_joint_when=None, collect_link_when=None,
                         stop_at_joint_when=None, stop_at_link_when=None):
                self.collected_link_names = []
                self.collected_joint_names = []

                if stop_at_joint_when is None:
                    def stop_at_joint_when(_):
                        return False
                if stop_at_link_when is None:
                    def stop_at_link_when(_):
                        return False
                self.stop_at_joint_when = stop_at_joint_when
                self.stop_at_link_when = stop_at_link_when

                if collect_joint_when is None:
                    def collect_joint_when(_):
                        return False
                if collect_link_when is None:
                    def collect_link_when(_):
                        return False
                self.collect_joint_when = collect_joint_when
                self.collect_link_when = collect_link_when

            def link_call(self, link_name):
                if self.collect_link_when(link_name):
                    self.collected_link_names.append(link_name)
                return self.stop_at_link_when(link_name)

            def joint_call(self, joint_name):
                if self.collect_joint_when(joint_name):
                    self.collected_joint_names.append(joint_name)
                return self.stop_at_joint_when(joint_name)

        collector_companion = CollectorCompanion(collect_joint_when=collect_joint_when,
                                                 collect_link_when=collect_link_when,
                                                 stop_at_joint_when=stop_at_joint_when,
                                                 stop_at_link_when=stop_at_link_when)
        self.travel_branch(link_name, companion=collector_companion)
        return collector_companion.collected_link_names, collector_companion.collected_joint_names

    @memoize
    def get_directly_controlled_child_links_with_collisions(self,
                                                            joint_name: PrefixName,
                                                            joints_to_exclude: Optional[Tuple] = None) \
            -> List[PrefixName]:
        """
        Collect all links with collisions that are connected to joint_name by fixed joints or joints in
        joints_to_exclude.
        :param joint_name:
        :param joints_to_exclude: List of joints to be considered as fixed for this search
        :return:
        """
        if joints_to_exclude is None:
            joints_to_exclude = set()
        else:
            joints_to_exclude = set(joints_to_exclude)

        def stopper(joint_name):
            return joint_name not in joints_to_exclude and self.is_joint_controlled(joint_name)

        child_link_name = self.joints[joint_name].child_link_name
        links, joints = self.search_branch(link_name=child_link_name,
                                           stop_at_joint_when=stopper,
                                           collect_link_when=self.has_link_collisions)
        return links

    def get_siblings_with_collisions(self, joint_name: PrefixName) -> List[PrefixName]:
        """
        Goes up the tree until the first controlled joint and then down again until another controlled joint or
        the joint_name is reached again. Collects all links with collision along the way.
        :param joint_name:
        :return: list of link names
        """
        try:
            parent_joint = self.search_for_parent_joint(joint_name, stop_when=self.is_joint_controlled)
        except KeyError as e:
            return []

        def stop_at_joint_when(other_joint_name):
            return joint_name == other_joint_name or self.is_joint_controlled(other_joint_name)

        child_link_name = self.joints[parent_joint].child_link_name
        link_names, joint_names = self.search_branch(link_name=child_link_name,
                                                     stop_at_joint_when=stop_at_joint_when,
                                                     collect_link_when=self.has_link_collisions)
        return link_names

    def register_group(self, name: str, root_link_name: PrefixName, actuated: bool = False):
        """
        Create a new subgroup at root_link_name.
        :param name:
        :param root_link_name:
        :param actuated: Whether this group is controlled by giskard. Important for self collision avoidance
        """
        if root_link_name not in self.links:
            raise KeyError(f'World doesn\'t have link \'{root_link_name}\'')
        if name in self.groups:
            raise DuplicateNameException(f'Group with name {name} already exists')
        new_group = WorldBranch(name, root_link_name, self, actuated=actuated)
        # if the group is a subtree of a subtree, register it for the subtree as well
        # for group in self.groups.values():
        #     if root_link_name in group.links:
        #         group.groups[name] = new_group
        self.groups[name] = new_group

    def deregister_group(self, name: str):
        del self.groups[name]

    @property
    def robots(self) -> List[WorldBranch]:
        """
        :return: All actuated groups
        """
        return [self.groups[group_name] for group_name in list(self.group_names)
                if self.groups[group_name].actuated]

    @property
    def robot_names(self) -> List[str]:
        """
        :return: The names of all actuated groups
        """
        return [r.name for r in self.robots]

    @property
    def minimal_group_names(self) -> Set[str]:
        """
        :return: All groups that are not part of another group.
        """
        group_names = self.group_names
        for group in self.groups.values():
            for group_name in group.group_names:
                if group_name in group_names:
                    group_names.remove(group_name)
        return group_names

    def add_free_variable(self,
                          name: PrefixName,
                          lower_limits: derivative_map,
                          upper_limits: derivative_map) -> FreeVariable:
        free_variable = FreeVariable(name=name,
                                     lower_limits=lower_limits,
                                     upper_limits=upper_limits,
                                     quadratic_weights=self._default_weights)
        if free_variable.has_position_limits():
            lower_limit = free_variable.get_lower_limit(derivative=Derivatives.position,
                                                        evaluated=True)
            upper_limit = free_variable.get_upper_limit(derivative=Derivatives.position,
                                                        evaluated=True)
            initial_value = min(max(0, lower_limit), upper_limit)
            self.state[name].position = initial_value
        self.free_variables[name] = free_variable
        return free_variable

    def add_virtual_free_variable(self, name: PrefixName) -> FreeVariable:
        free_variable = FreeVariable(name=name,
                                     lower_limits={},
                                     upper_limits={},
                                     quadratic_weights=self._default_weights)
        self.virtual_free_variables[name] = free_variable
        return free_variable

    def update_state(self, next_commands: NextCommands, dt: float):
        max_derivative = self.god_map.get_data(identifier.max_derivative)
        for free_variable_name, command in next_commands.free_variable_data.items():
            self.state[free_variable_name][Derivatives.position] += command[0] * dt
            self.state[free_variable_name][Derivatives.velocity:max_derivative + 1] = command
        for joint in self.joints.values():
            if isinstance(joint, VirtualFreeVariables):
                joint.update_state(dt)

    def add_urdf(self,
                 urdf: str,
                 group_name: Optional[str] = None,
                 parent_link_name: Optional[PrefixName] = None,
                 pose: Optional[w.TransMatrix] = None,
                 actuated: bool = False):
        """
        Add a urdf to the world at parent_link_name and create a SubWorldTree named group_name for it.
        :param urdf: urdf as str, not a file path
        :param group_name: name of the group that will be created. default is name in urdf.
        :param parent_link_name: where the urdf will be attached
        :param actuated: if the urdf is controlled by Giskard, important for self collision avoidance
        """
        with suppress_stderr():
            parsed_urdf: up.Robot = up.URDF.from_xml_string(hacky_urdf_parser_fix(urdf))
        if group_name in self.groups:
            raise DuplicateNameException(
                f'Failed to add group \'{group_name}\' because one with such a name already exists')

        urdf_root_link_name = parsed_urdf.link_map[parsed_urdf.get_root()].name
        urdf_root_link_name = PrefixName(urdf_root_link_name, group_name)

        if parent_link_name is not None:
            parent_link = self.links[parent_link_name]
            urdf_root_link = Link(urdf_root_link_name)
            self._add_link(urdf_root_link)
            self._add_fixed_joint(parent_link=parent_link,
                                  child_link=urdf_root_link,
                                  transform=pose)
        else:
            urdf_root_link = Link(urdf_root_link_name)
            self._add_link(urdf_root_link)
            # urdf_root_link = self.links[urdf_root_link_name]

        def helper(urdf, parent_link):
            short_name = parent_link.name.short_name
            if short_name not in urdf.child_map:
                return  # stop because link has no child links
            for child_joint_name, child_link_name in urdf.child_map[short_name]:
                urdf_link = urdf.link_map[child_link_name]
                child_link = Link.from_urdf(urdf_link=urdf_link,
                                            prefix=group_name,
                                            color=self.default_link_color)
                self._add_link(child_link)

                urdf_joint: up.Joint = urdf.joint_map[child_joint_name]

                joint = urdf_to_joint(urdf_joint, group_name, self.default_limits)

                self._link_joint_to_links(joint)
                helper(urdf, child_link)

        if urdf_root_link.name.short_name not in parsed_urdf.child_map:
            raise UnknownLinkException(f'Root link \'{urdf_root_link_name}\' of urdf \'{group_name}\' not in world.')
        number_of_links_before = len(self.links)
        helper(parsed_urdf, urdf_root_link)
        if number_of_links_before + len(parsed_urdf.links) - 1 != len(self.links):
            # -1 because root link already exists
            raise GiskardException(f'Failed to add urdf \'{group_name}\' to world')

        # if add_drive_joint_to_group:
        #     root_link = self.get_parent_link_of_link(urdf_root_link_name)
        #     self.register_group(group_name, root_link, actuated=actuated)
        # else:
        self.register_group(group_name, urdf_root_link_name, actuated=actuated)
        self.notify_model_change()

    def _add_fixed_joint(self, parent_link: Link, child_link: Link, joint_name: str = None,
                         transform: Optional[w.TransMatrix] = None):
        self._raise_if_link_does_not_exist(parent_link.name)
        self._raise_if_link_does_not_exist(child_link.name)
        if joint_name is None:
            joint_name = PrefixName(f'{parent_link.name}_{child_link.name}_fixed_joint', None)
        connecting_joint = FixedJoint(name=joint_name,
                                      parent_link_name=parent_link.name,
                                      child_link_name=child_link.name,
                                      parent_T_child=transform)
        self._link_joint_to_links(connecting_joint)

    def _replace_joint(self, new_joint: Joint):
        child_link = new_joint.child_link_name
        parent_link = new_joint.parent_link_name

        for i, link_or_joint in enumerate(self.compute_chain(parent_link, child_link, add_joints=True, add_links=True,
                                                             add_fixed_joints=True, add_non_controlled_joints=True)[
                                          1:-1]):
            if i == 0:
                parent_link = self.joints[link_or_joint].parent_link_name
                self.links[parent_link].child_joint_names.remove(link_or_joint)
            if i % 2 == 0:
                del self.joints[link_or_joint]
            else:
                del self.links[link_or_joint]

        self._link_joint_to_links(new_joint)

    def get_parent_link_of_link(self, link_name: PrefixName) -> PrefixName:
        return self.joints[self.links[link_name].parent_joint_name].parent_link_name

    def get_group_of_joint(self, joint_name: PrefixName):
        ret = set()
        for group_name, subtree in self.groups.items():
            if joint_name in subtree.joints:
                ret.add(subtree)
        if len(ret) == 0:
            raise KeyError(f'No groups found with joint name {joint_name}.')
        if len(ret) > 1:
            raise KeyError(f'Multiple groups {ret} found with joint name {joint_name}.')
        else:
            return ret.pop()

    def _get_robots_containing_link_short_name(self, link_name: Union[PrefixName, str]) -> Set[str]:
        groups = set()
        for group_name, subtree in self.groups.items():
            if subtree.actuated:
                try:
                    subtree.get_link_short_name_match(link_name)
                except KeyError:
                    continue
                groups.add(group_name)
        return groups

    def _get_parents_of_group_name(self, group_name: str) -> Set[str]:
        ancestry = list()
        traversed = False
        parent = self.get_parent_group_name(group_name)
        while not traversed:
            if parent in ancestry:
                traversed = True
            else:
                ancestry.append(parent)
            parent = self.get_parent_group_name(ancestry[-1])
        return set(ancestry)

    def create_group_ancestry(self) -> Dict[str, str]:
        ancestry = {}
        for group_name in self.group_names:
            possible_parents = []
            for possible_parent_name, possible_parent_group in self.groups.items():
                if group_name in possible_parent_group.group_names:
                    possible_parents.append(possible_parent_name)
            ancestry[group_name] = possible_parents

        while not np.all([len(direct_children) <= 1 for direct_children in ancestry.values()]):
            for group_name, parents in list(ancestry.items()):
                if len(parents) > 1:
                    for possible_direct_parent in parents:
                        for grand_parent in ancestry[possible_direct_parent]:
                            ancestry[group_name].remove(grand_parent)
        for group_name, ancestors in list(ancestry.items()):
            if len(ancestors) == 0:
                ancestry[group_name] = None
            else:
                ancestry[group_name] = ancestors[0]
        return ancestry

    def _get_group_name_containing_link(self, link_name: Union[PrefixName, str]) -> str:
        groups = self.get_group_names_containing_link(link_name)
        ret = self._get_group_from_groups(groups)
        if ret is None:
            raise UnknownGroupException(f'Did not find any group containing the link {link_name}.')
        return ret

    def _get_group_from_groups(self, groups: Set[str]) -> str:
        if len(groups) == 1:
            return list(groups)[0]
        else:
            groups_l = list(groups)
            group = None
            for i in range(len(groups_l)):
                g_a = groups_l[i]
                if i + 1 == len(groups):
                    break
                else:
                    g_b = groups_l[i + 1]
                if g_a != g_b:
                    g_ancestry = self._get_parents_of_group_name(g_a)
                    group_ancestry = self._get_parents_of_group_name(g_b)
                    relatives = list(g_ancestry & group_ancestry)
                    if relatives and relatives[0] in groups:
                        group = relatives[0]
            return group

    def get_group_names_containing_link(self, link_name: Union[PrefixName, str]) -> Set[str]:
        groups = set()
        for group_name, subtree in self.groups.items():
            if link_name in subtree.link_names_as_set:
                groups.add(group_name)
        return groups

    def _get_robots_containing_link(self, link_name: Union[PrefixName, str]) -> Set[str]:
        groups = set()
        for group_name, subtree in self.groups.items():
            if subtree.actuated:
                if link_name in subtree.link_names_as_set:
                    groups.add(group_name)
        return groups

    @memoize
    def compute_chain_reduced_to_controlled_joints(self,
                                                   link_a: PrefixName,
                                                   link_b: PrefixName,
                                                   joints_to_exclude: Optional[tuple] = None) \
            -> Tuple[PrefixName, PrefixName]:
        """
        1. Compute kinematic chain of links between link_a and link_b.
        2. Remove all entries from link_a downward until one is connected with a non fixed joint.
        2. Remove all entries from link_b upward until one is connected with a non fixed joint.
        :param link_a:
        :param link_b:
        :param joints_to_exclude: non fixed joints to be assumed as fixed.
        :return: start and end link of the reduced chain
        """
        if joints_to_exclude is None:
            joints_to_exclude = set()
        joint_list = [j for j in self.controlled_joints if j not in joints_to_exclude]
        chain1, connection, chain2 = self.compute_split_chain(link_b, link_a, add_joints=True, add_links=True,
                                                              add_fixed_joints=True,
                                                              add_non_controlled_joints=True)
        chain = chain1 + connection + chain2
        for i, thing in enumerate(chain):
            if i % 2 == 1 and thing in joint_list:
                new_link_b = chain[i - 1]
                break
        else:
            raise KeyError(f'no controlled joint in chain between {link_a} and {link_b}')
        for i, thing in enumerate(reversed(chain)):
            if i % 2 == 1 and thing in joint_list:
                new_link_a = chain[len(chain) - i]
                break
        else:
            raise KeyError(f'no controlled joint in chain between {link_a} and {link_b}')
        return new_link_a, new_link_b

    @memoize
    def get_movable_parent_joint(self, link_name: PrefixName) -> PrefixName:
        joint = self.links[link_name].parent_joint_name
        while not self.is_joint_movable(joint):
            joint = self.links[self.joints[joint].parent_link_name].parent_joint_name
        return joint

    def get_parent_group_name(self, group_name: str) -> str:
        for potential_parent_group in self.minimal_group_names:
            if group_name in self.groups[potential_parent_group].groups:
                return potential_parent_group
        return group_name

    @profile
    def add_world_body(self,
                       group_name: str,
                       msg: WorldBody,
                       pose: Pose,
                       parent_link_name: PrefixName):
        """
        Add a WorldBody to the world.
        :param group_name: Name of the SubWorldTree that will be created.
        :param msg:
        :param pose: pose of WorldBody relative to parent_link_name
        :param parent_link_name: where the WorldBody will be attached
        """
        if group_name in self.groups:
            raise DuplicateNameException(f'Group with name \'{group_name}\' already exists')
        self._raise_if_link_does_not_exist(parent_link_name)
        if isinstance(parent_link_name, str):
            parent_link_name = PrefixName(parent_link_name, None)
        if msg.type == msg.URDF_BODY:
            self.add_urdf(urdf=msg.urdf,
                          parent_link_name=parent_link_name,
                          group_name=group_name,
                          pose=w.TransMatrix(pose))
            self.notify_model_change()
        else:
            link = Link.from_world_body(link_name=PrefixName(group_name, group_name), msg=msg,
                                        color=self.default_link_color)
            self._add_link(link)
            joint = Joint6DOF(name=PrefixName(group_name, self.connection_prefix),
                              parent_link_name=parent_link_name,
                              child_link_name=link.name)
            joint.update_transform(pose)
            self._link_joint_to_links(joint)
            self.register_group(group_name, link.name)
            self.notify_model_change()

    def _clear(self):
        self.state = JointStates()
        self.links = {}
        self.joints = {}
        self.free_variables = {}
        self.virtual_free_variables = {}
        self.groups: Dict[my_string, WorldBranch] = {}
        self.reset_cache()

    def delete_all_but_robots(self):
        """
        Resets Giskard to the state from when it was started.
        """
        self._clear()
        with self.modify_world():
            self.god_map.get_data(identifier.giskard).configure_world()

    def _add_joint_and_create_child(self, joint: Joint):
        self._raise_if_joint_exists(joint.name)
        self._raise_if_link_exists(joint.child_link_name)
        child_link = Link(joint.child_link_name)
        self._add_link(child_link)
        self._link_joint_to_links(joint)

    def _link_joint_to_links(self, joint: Joint):
        self._raise_if_joint_exists(joint.name)
        self._raise_if_link_does_not_exist(joint.child_link_name)
        self._raise_if_link_does_not_exist(joint.parent_link_name)
        child_link = self.links[joint.child_link_name]
        parent_link = self.links[joint.parent_link_name]
        self.joints[joint.name] = joint
        child_link.parent_joint_name = joint.name
        assert joint.name not in parent_link.child_joint_names
        parent_link.child_joint_names.append(joint.name)

    def fix_tree_structure(self):
        for joint in self.joints.values():
            self._raise_if_link_does_not_exist(joint.parent_link_name)
            self._raise_if_link_does_not_exist(joint.child_link_name)
            parent_link = self.links[joint.parent_link_name]
            if joint.name not in parent_link.child_joint_names:
                parent_link.child_joint_names.append(joint.name)
            child_link = self.links[joint.child_link_name]
            if child_link.parent_joint_name is None:
                child_link.parent_joint_name = joint.name
            else:
                assert child_link.parent_joint_name == joint.name
        self.fix_root_link()
        for link in self.links.values():
            if link != self.root_link:
                self._raise_if_joint_does_not_exist(link.parent_joint_name)
            for child_joint_name in link.child_joint_names:
                self._raise_if_joint_does_not_exist(child_joint_name)

    def fix_root_link(self):
        orphans = []
        for link_name, link in self.links.items():
            if link.parent_joint_name is None:
                orphans.append(link_name)
        if len(orphans) > 1:
            raise PhysicsWorldException(f'Found multiple orphaned links: {orphans}.')
        self._root_link_name = orphans[0]

    def _raise_if_link_does_not_exist(self, link_name: my_string):
        if link_name not in self.links:
            raise PhysicsWorldException(f'Link \'{link_name}\' does not exist.')

    def _raise_if_link_exists(self, link_name: my_string):
        if link_name in self.links:
            raise DuplicateNameException(f'Link \'{link_name}\' does already exist.')

    def _raise_if_joint_does_not_exist(self, joint_name: my_string):
        if joint_name not in self.joints:
            raise PhysicsWorldException(f'Joint \'{joint_name}\' does not exist.')

    def _raise_if_joint_exists(self, joint_name: my_string):
        if joint_name in self.joints:
            raise DuplicateNameException(f'Joint \'{joint_name}\' does already exist.')

    @profile
    def move_branch(self, joint_name: PrefixName, new_parent_link_name: PrefixName):
        """
        Removed joint_name and creates a fixed joint between the old parent and child link.
        :param joint_name:
        :param new_parent_link_name:
        """
        # TODO: change parent link from TFJoints
        # if not self.is_joint_fixed(joint_name):
        #     raise NotImplementedError('Can only change fixed joints')
        joint = self.joints[joint_name]
        old_parent_link = self.links[joint.parent_link_name]
        new_parent_link = self.links[new_parent_link_name]

        if isinstance(joint, FixedJoint):
            fk = w.TransMatrix(self.compute_fk_np(new_parent_link_name, joint.child_link_name))
            joint.parent_link_name = new_parent_link_name
            joint.parent_T_child = fk
        elif isinstance(joint, Joint6DOF):
            pose = self.compute_fk_pose(new_parent_link_name, joint.child_link_name)
            joint.parent_link_name = new_parent_link_name
            joint.update_transform(pose.pose)
        else:
            raise NotImplementedError('Can only change fixed joints and TFJoints')

        old_parent_link.child_joint_names.remove(joint_name)
        new_parent_link.child_joint_names.append(joint_name)
        self.notify_model_change()

    @profile
    def update_joint_parent_T_child(self,
                                    joint_name: PrefixName,
                                    new_parent_T_child: w.TransMatrix,
                                    notify: bool = True):
        joint = self.joints[joint_name]
        if not isinstance(joint, FixedJoint):
            raise NotImplementedError('Can only change fixed joints')
        joint.parent_T_child = new_parent_T_child
        if notify:
            self.notify_model_change()

    def cleanup_unused_free_variable(self):
        used_variables = []
        for joint_name in self.movable_joint_names:
            joint = self.joints[joint_name]
            used_variables.extend(free_variable.name for free_variable in joint.free_variables)
        for free_variable_name in self.free_variables:
            if free_variable_name not in used_variables:
                del self.state[free_variable_name]

    def move_group(self, group_name: str, new_parent_link_name: PrefixName):
        """
        Removed the joint connecting group_name to the world and attach it to new_parent_link_name.
        The pose relative to the self.root_link does not change.
        """
        group = self.groups[group_name]
        joint_name = self.links[group.root_link_name].parent_joint_name
        if self.joints[joint_name].parent_link_name == new_parent_link_name:
            raise DuplicateNameException(f'\'{group_name}\' is already attached to \'{new_parent_link_name}\'')
        self.move_branch(joint_name, new_parent_link_name)

    def delete_group(self, group_name: str):
        """
        Delete the group and all links and joints contained in it.
        """
        if group_name not in self.groups:
            raise UnknownGroupException(f'Can\'t delete unknown group: \'{group_name}\'')
        self.delete_branch(self.groups[group_name].root_link_name)

    def delete_branch(self, link_name: PrefixName):
        """
        Delete every link and joint from link_name downward, including the link.
        """
        self.delete_branch_at_joint(self.links[link_name].parent_joint_name)

    @profile
    def delete_branch_at_joint(self, joint_name: PrefixName):
        """
        Delete every link and joint from joint_name downward, including the joint.
        """
        joint = self.joints.pop(joint_name)  # type: Joint
        self.links[joint.parent_link_name].child_joint_names.remove(joint_name)

        def helper(link_name):
            link = self.links.pop(link_name)
            for group_name in list(self.groups.keys()):
                if self.groups[group_name].root_link_name == link_name:
                    del self.groups[group_name]
                    logging.loginfo(f'Deleted group \'{group_name}\', because it\'s root link got removed.')
            for child_joint_name in link.child_joint_names:
                child_joint = self.joints.pop(child_joint_name)  # type: Joint
                helper(child_joint.child_link_name)

        helper(joint.child_link_name)
        self.notify_model_change()

    def link_order(self, link_a: PrefixName, link_b: PrefixName) -> bool:
        """
        this function is used when deciding for which order to calculate the collisions
        true if link_a < link_b
        """
        if self.is_link_controlled(link_a) and not self.is_link_controlled(link_b):
            return True
        elif not self.is_link_controlled(link_a) and self.is_link_controlled(link_b):
            return False
        return link_a < link_b

    def sort_links(self, link_a: PrefixName, link_b: PrefixName) -> Tuple[PrefixName, PrefixName]:
        """
        A deterministic way of sorting links, not necessary dependent on the alphabetical order.
        """
        if self.link_order(link_a, link_b):
            return link_a, link_b
        return link_b, link_a

    @property
    def controlled_joints(self) -> List[PrefixName]:
        try:
            return self.god_map.unsafe_get_data(identifier.controlled_joints)
        except KeyError:
            return []

    def register_controlled_joints(self, controlled_joints: List[PrefixName]):
        """
        Flag these joints as controlled.
        """
        old_controlled_joints = set(self.controlled_joints)
        new_controlled_joints = set(controlled_joints)
        double_joints = old_controlled_joints.intersection(new_controlled_joints)
        if double_joints:
            raise DuplicateNameException(f'Controlled joints \'{double_joints}\' are already registered!')
        unknown_joints = new_controlled_joints.difference(self.joint_names_as_set)
        if unknown_joints:
            raise UnknownGroupException(f'Trying to register unknown joints: \'{unknown_joints}\'')
        old_controlled_joints.update(new_controlled_joints)
        self.god_map.set_data(identifier.controlled_joints, list(sorted(old_controlled_joints)))

    @memoize
    def get_controlled_parent_joint_of_link(self, link_name: PrefixName) -> PrefixName:
        joint = self.links[link_name].parent_joint_name
        if self.is_joint_controlled(joint):
            return joint
        return self.get_controlled_parent_joint_of_joint(joint)

    @memoize
    def get_controlled_parent_joint_of_joint(self, joint_name: PrefixName) -> PrefixName:
        return self.search_for_parent_joint(joint_name, self.is_joint_controlled)

    def search_for_parent_joint(self,
                                joint_name: PrefixName,
                                stop_when: Optional[Callable[[PrefixName], bool]] = None) -> PrefixName:
        try:
            joint = self.links[self.joints[joint_name].parent_link_name].parent_joint_name
            while stop_when is not None and not stop_when(joint):
                joint = self.search_for_parent_joint(joint)
        except KeyError as e:
            raise KeyError(f'\'{joint_name}\' has no fitting parent joint.')
        return joint

    @profile
    @memoize
    def compute_chain(self,
                      root_link_name: PrefixName,
                      tip_link_name: PrefixName,
                      add_joints: bool,
                      add_links: bool,
                      add_fixed_joints: bool,
                      add_non_controlled_joints: bool) -> List[PrefixName]:
        """
        Computes a chain between root_link_name and tip_link_name. Only works if root_link_name is above tip_link_name
        in the world tree.
        :param root_link_name:
        :param tip_link_name:
        :param add_joints:
        :param add_links:
        :param add_fixed_joints: only used if add_joints == True
        :param add_non_controlled_joints: only used if add_joints == True
        :return:
        """
        chain = []
        if add_links:
            chain.append(tip_link_name)
        link = self.links[tip_link_name]
        while link.name != root_link_name:
            if link.parent_joint_name not in self.joints:
                raise ValueError(f'{root_link_name} and {tip_link_name} are not connected')
            parent_joint = self.joints[link.parent_joint_name]
            parent_link = self.links[parent_joint.parent_link_name]
            if add_joints:
                if (add_fixed_joints or not isinstance(parent_joint, FixedJoint)) and \
                        (add_non_controlled_joints or parent_joint.name in self.controlled_joints):
                    chain.append(parent_joint.name)
            if add_links:
                chain.append(parent_link.name)
            link = parent_link
        chain.reverse()
        return chain

    @memoize
    def compute_split_chain(self,
                            root_link_name: PrefixName,
                            tip_link_name: PrefixName,
                            add_joints: bool,
                            add_links: bool,
                            add_fixed_joints: bool,
                            add_non_controlled_joints: bool) \
            -> Tuple[List[PrefixName], List[PrefixName], List[PrefixName]]:
        """
        Computes the chain between root_link_name and tip_link_name. Can handle chains that start and end anywhere
        in the tree.
        :param root_link_name:
        :param tip_link_name:
        :param add_joints:
        :param add_links:
        :param add_fixed_joints: only used if add_joints == True
        :param add_non_controlled_joints: only used if add_joints == True
        :return: tuple containing
                    1. chain from root_link_name to the connecting link
                    2. the connecting link, if add_lins is True
                    3. chain from connecting link to tip_link_name
        """
        if root_link_name == tip_link_name:
            return [], [], []
        root_chain = self.compute_chain(self.root_link_name, root_link_name, False, True, True, True)
        tip_chain = self.compute_chain(self.root_link_name, tip_link_name, False, True, True, True)
        for i in range(min(len(root_chain), len(tip_chain))):
            if root_chain[i] != tip_chain[i]:
                break
        else:
            i += 1
        connection = tip_chain[i - 1]
        root_chain = self.compute_chain(connection, root_link_name, add_joints, add_links, add_fixed_joints,
                                        add_non_controlled_joints)
        if add_links:
            root_chain = root_chain[1:]
        root_chain = root_chain[::-1]
        tip_chain = self.compute_chain(connection, tip_link_name, add_joints, add_links, add_fixed_joints,
                                       add_non_controlled_joints)
        if add_links:
            tip_chain = tip_chain[1:]
        return root_chain, [connection] if add_links else [], tip_chain

    def modify_world(self):
        return WorldModelUpdateContextManager(self)

    @copy_memoize
    @profile
    def compose_fk_expression(self, root_link: PrefixName, tip_link: PrefixName) -> w.TransMatrix:
        """
        Multiplies all transformation matrices in the chain between root_link and tip_link
        :param root_link:
        :param tip_link:
        :return: 4x4 homogenous transformation matrix
        """
        fk = w.TransMatrix()
        root_chain, _, tip_chain = self.compute_split_chain(root_link, tip_link, add_joints=True, add_links=False,
                                                            add_fixed_joints=True, add_non_controlled_joints=True)
        for joint_name in root_chain:
            a = self.joints[joint_name].parent_T_child
            ai = a.inverse()
            fk = fk.dot(ai)
        for joint_name in tip_chain:
            a = self.joints[joint_name].parent_T_child
            fk = fk.dot(a)
        return fk

    @memoize
    def compute_fk_pose(self, root: my_string, tip: my_string) -> PoseStamped:
        root = self.search_for_link_name(root)
        tip = self.search_for_link_name(tip)
        homo_m = self.compute_fk_np(root, tip)
        p = PoseStamped()
        p.header.frame_id = str(root)
        p.pose = homo_matrix_to_pose(homo_m)
        return p

    def compute_fk_point(self, root: my_string, tip: my_string) -> PointStamped:
        root_T_tip = self.compute_fk_pose(root, tip)
        root_P_tip = PointStamped()
        root_P_tip.header = root_T_tip.header
        root_P_tip.point = root_T_tip.pose.position
        return root_P_tip

    @memoize
    def compute_fk_pose_with_collision_offset(self, root: PrefixName, tip: PrefixName,
                                              collision_id: int) -> PoseStamped:
        root_T_tip = self.compute_fk_np(root, tip)
        tip_link = self.links[tip]
        root_T_tip = root_T_tip.dot(tip_link.collisions[collision_id].link_T_geometry.evaluate())
        p = PoseStamped()
        p.header.frame_id = str(root)
        p.pose = homo_matrix_to_pose(root_T_tip)
        return p

    @profile
    def as_tf_msg(self, include_prefix: bool) -> TFMessage:
        """
        Create a tfmessage for the whole world tree.
        """
        tf_msg = TFMessage()
        for joint_name, joint in self.joints.items():
            p_T_c = self.compute_fk_pose(root=joint.parent_link_name, tip=joint.child_link_name)
            if include_prefix:
                parent_link_name = joint.parent_link_name
                child_link_name = joint.child_link_name
            else:
                parent_link_name = joint.parent_link_name.short_name
                child_link_name = joint.child_link_name.short_name
            p_T_c = make_transform(parent_frame=parent_link_name,
                                   child_frame=child_link_name,
                                   pose=p_T_c.pose,
                                   normalize_quaternion=False)
            tf_msg.transforms.append(p_T_c)
        return tf_msg

    @profile
    def compute_all_collision_fks(self):
        params = self.god_map.unsafe_get_values(self._fk_computer.fast_collision_fks.str_params)
        return self._fk_computer.fast_collision_fks.fast_call(params)

    @profile
    def init_all_fks(self):
        class ExpressionCompanion(TravelCompanion):
            idx_start: Dict[PrefixName, int]
            fast_collision_fks: CompiledFunction
            fast_all_fks: CompiledFunction
            str_params: List[str]

            def __init__(self, world: WorldTree):
                self.world = world
                self.god_map = GodMap()
                self.fks = {self.world.root_link_name: w.TransMatrix()}

            @profile
            def joint_call(self, joint_name: my_string) -> bool:
                joint = self.world.joints[joint_name]
                map_T_parent = self.fks[joint.parent_link_name]
                self.fks[joint.child_link_name] = map_T_parent.dot(joint.parent_T_child)
                return False

            @profile
            def compile_fks(self):
                all_fks = w.vstack([self.fks[link_name] for link_name in self.world.link_names_as_set])
                collision_fks = []
                # collision_ids = []
                for link_name in sorted(self.world.link_names_with_collisions):
                    if link_name == self.world.root_link_name:
                        continue
                    # link = self.world.links[link_name]
                    # for collision_id, geometry in enumerate(link.collisions):
                    #     link_name_with_id = link.name_with_collision_id(collision_id)
                    collision_fks.append(self.fks[link_name])
                        # collision_ids.append(link_name_with_id)
                collision_fks = w.vstack(collision_fks)
<<<<<<< HEAD
                # self.collision_link_order = list(collision_ids)
                self.fast_all_fks = all_fks.compile()
                self.fast_collision_fks = collision_fks.compile()
=======
                self.collision_link_order = list(collision_ids)
                params = set()
                params.update(all_fks.free_symbols())
                params.update(collision_fks.free_symbols())
                params = list(params)
                self.str_params = [str(v) for v in params]
                self.fast_all_fks = all_fks.compile(parameters=params)
                self.fast_collision_fks = collision_fks.compile(parameters=params)
>>>>>>> 32cec598
                self.idx_start = {link_name: i * 4 for i, link_name in enumerate(self.world.link_names_as_set)}

            @profile
            def recompute(self):
                self.compute_fk_np.memo.clear()
<<<<<<< HEAD
                self.fks = self.fast_all_fks.fast_call(self.god_map.unsafe_get_values(self.fast_all_fks.str_params))
=======
                substitutions = self.god_map.unsafe_get_values(self.str_params)
                self.fks = self.fast_all_fks.fast_call(substitutions)
                self.collision_fk_matrix = self.fast_collision_fks.fast_call(substitutions)
>>>>>>> 32cec598

            @memoize
            @profile
            def compute_fk_np(self, root, tip):
                if root == self.world.root_link_name:
                    map_T_root = np.eye(4)
                else:
                    map_T_root = self.fks[self.idx_start[root]:self.idx_start[root] + 4]
                if tip == self.world.root_link_name:
                    map_T_tip = np.eye(4)
                else:
                    map_T_tip = self.fks[self.idx_start[tip]:self.idx_start[tip] + 4]
                root_T_map = mymath.inverse_frame(map_T_root)
                root_T_tip = np.dot(root_T_map, map_T_tip)
                return root_T_tip

        self._fk_computer = ExpressionCompanion(self)
        self.travel_branch(self.root_link_name, self._fk_computer)
        self._fk_computer.compile_fks()

    @profile
    def _recompute_fks(self):
        self._fk_computer.recompute()

    @profile
    def compute_fk_np(self, root: PrefixName, tip: PrefixName) -> np.ndarray:
        return self._fk_computer.compute_fk_np(root, tip)

    @memoize
    @profile
    def are_linked(self, link_a: PrefixName, link_b: PrefixName,
                   do_not_ignore_non_controlled_joints: bool = False,
                   joints_to_be_assumed_fixed: Optional[Sequence[PrefixName]] = None):
        """
        Return True if all joints between link_a and link_b are fixed.
        """
        chain1, connection, chain2 = self.compute_split_chain(link_a, link_b, add_joints=True, add_links=False,
                                                              add_fixed_joints=False,
                                                              add_non_controlled_joints=do_not_ignore_non_controlled_joints)
        if joints_to_be_assumed_fixed is not None:
            chain1 = [x for x in chain1 if x not in joints_to_be_assumed_fixed]
            chain2 = [x for x in chain2 if x not in joints_to_be_assumed_fixed]
        return not chain1 and not connection and not chain2

    def _add_link(self, link: Link):
        self._raise_if_link_exists(link.name)
        self.links[link.name] = link

    def _add_joint(self, joint: Joint):
        self._raise_if_joint_exists(joint.name)
        self.joints[joint.name] = joint

    def joint_limit_expr(self, joint_name: PrefixName, order: Derivatives) \
            -> Tuple[Optional[w.symbol_expr_float], Optional[w.symbol_expr_float]]:
        return self.joints[joint_name].get_limit_expressions(order)

    def transform_msg(self, target_frame: PrefixName,
                      msg: Union[PointStamped, PoseStamped, Vector3Stamped, QuaternionStamped]) \
            -> Union[PointStamped, PoseStamped, Vector3Stamped, QuaternionStamped]:
        if isinstance(msg, PoseStamped):
            return self.transform_pose(target_frame, msg)
        elif isinstance(msg, PointStamped):
            return self.transform_point(target_frame, msg)
        elif isinstance(msg, Vector3Stamped):
            return self.transform_vector(target_frame, msg)
        elif isinstance(msg, QuaternionStamped):
            return self.transform_quaternion(target_frame, msg)
        else:
            raise NotImplementedError(f'World can\'t transform message of type \'{type(msg)}\'')

    def transform_pose(self, target_frame: PrefixName, pose: PoseStamped) -> PoseStamped:
        f_T_p = msg_to_homogeneous_matrix(pose.pose)
        t_T_f = self.compute_fk_np(target_frame, pose.header.frame_id)
        t_T_p = np.dot(t_T_f, f_T_p)
        result = PoseStamped()
        result.header.frame_id = target_frame
        result.pose = np_to_pose(t_T_p)
        return result

    def transform_quaternion(self, target_frame: PrefixName, quaternion: QuaternionStamped) -> QuaternionStamped:
        p = PoseStamped()
        p.header = quaternion.header
        p.pose.orientation = quaternion.quaternion
        new_pose = self.transform_pose(target_frame, p)
        new_quaternion = QuaternionStamped()
        new_quaternion.header = new_pose.header
        new_quaternion.quaternion = new_pose.pose.orientation
        return new_quaternion

    def transform_point(self, target_frame: PrefixName, point: PointStamped) -> PointStamped:
        f_P_p = msg_to_homogeneous_matrix(point)
        t_T_f = self.compute_fk_np(target_frame, point.header.frame_id)
        t_P_p = np.dot(t_T_f, f_P_p)
        result = PointStamped()
        result.header.frame_id = target_frame
        result.point = Point(*t_P_p[:3])
        return result

    def transform_vector(self, target_frame: PrefixName, vector: Vector3Stamped) -> Vector3Stamped:
        f_V_p = msg_to_homogeneous_matrix(vector)
        t_T_f = self.compute_fk_np(target_frame, vector.header.frame_id)
        t_V_p = np.dot(t_T_f, f_V_p)
        result = Vector3Stamped()
        result.header.frame_id = target_frame
        result.vector = Vector3(*t_V_p[:3])
        return result

    def compute_joint_limits(self, joint_name: PrefixName, order: Derivatives) \
            -> Tuple[Optional[w.symbol_expr_float], Optional[w.symbol_expr_float]]:
        try:
            lower_limit, upper_limit = self.joint_limit_expr(joint_name, order)
        except KeyError:
            # joint has no limits for this derivative
            return None, None
        if not isinstance(lower_limit, (int, float)) and lower_limit is not None:
            lower_limit = self.god_map.evaluate_expr(lower_limit)
        if not isinstance(upper_limit, (int, float)) and upper_limit is not None:
            upper_limit = self.god_map.evaluate_expr(upper_limit)
        return lower_limit, upper_limit

    def get_joint_position_limits(self, joint_name: my_string) -> Tuple[Optional[float], Optional[float]]:
        """
        :return: minimum position, maximum position as float
        """
        return self.compute_joint_limits(joint_name, Derivatives.position)

    def get_joint_velocity_limits(self, joint_name) -> Tuple[float, float]:
        return self.compute_joint_limits(joint_name, Derivatives.velocity)

    def dye_group(self, group_name: str, color: ColorRGBA):
        if group_name in self.groups:
            for _, link in self.groups[group_name].links.items():
                link.dye_collisions(color)
        else:
            raise UnknownGroupException(f'No group named {group_name}')

    def dye_world(self, color: ColorRGBA):
        for link in self.links.values():
            link.dye_collisions(color)

    def get_all_free_variable_velocity_limits(self) -> Dict[PrefixName, float]:
        limits = {}
        for free_variable_name, free_variable in self.free_variables.items():
            limits[free_variable_name] = free_variable.get_upper_limit(derivative=Derivatives.velocity,
                                                                       default=False,
                                                                       evaluated=True)
        return limits

    def is_joint_prismatic(self, joint_name: PrefixName) -> bool:
        return isinstance(self.joints[joint_name], PrismaticJoint)

    def is_joint_fixed(self, joint_name: PrefixName) -> bool:
        return isinstance(self.joints[joint_name], FixedJoint)

    def is_joint_movable(self, joint_name: PrefixName) -> bool:
        return not self.is_joint_fixed(joint_name)

    def is_joint_controlled(self, joint_name: PrefixName) -> bool:
        return joint_name in self.controlled_joints

    @memoize
    def is_link_controlled(self, link_name: PrefixName) -> bool:
        try:
            self.get_controlled_parent_joint_of_link(link_name)
            return True
        except KeyError as e:
            return False

    def is_joint_revolute(self, joint_name: PrefixName) -> bool:
        return isinstance(self.joints[joint_name], RevoluteJoint) and not self.is_joint_continuous(joint_name)

    def is_joint_continuous(self, joint_name: PrefixName) -> bool:
        joint = self.joints[joint_name]
        return isinstance(joint, RevoluteJoint) and not joint.free_variable.has_position_limits()

    def is_joint_rotational(self, joint_name: PrefixName) -> bool:
        return self.is_joint_revolute(joint_name) or self.is_joint_continuous(joint_name)

    def has_joint(self, joint_name: PrefixName) -> bool:
        return joint_name in self.joints

    def has_link_collisions(self, link_name: PrefixName) -> bool:
        return self.links[link_name].has_collisions()

    def has_link_visuals(self, link_name: PrefixName) -> bool:
        return self.links[link_name].has_visuals()

    def save_graph_pdf(self):
        import pydot
        def joint_type_to_color(joint):
            color = 'lightgrey'
            if isinstance(joint, PrismaticJoint):
                color = 'red'
            elif isinstance(joint, RevoluteJoint):
                color = 'yellow'
            elif isinstance(joint, (OmniDrive, DiffDrive)):
                color = 'orange'
            return color

        world_graph = pydot.Dot('world_tree', bgcolor='white', rank='source')
        group_clusters = {group_name: pydot.Cluster(group_name, label=group_name) for group_name in self.group_names}
        ancestry = self.create_group_ancestry()
        for group_name, ancestor in ancestry.items():
            if ancestor is None:
                world_graph.add_subgraph(group_clusters[group_name])
            else:
                group_clusters[ancestor].add_subgraph(group_clusters[group_name])

        for link_name, link in self.links.items():
            node_label = f'{str(link_name)}\nGeometry: {[type(x).__name__ for x in link.collisions]}'
            link_node = pydot.Node(str(link_name), label=node_label)
            world_graph.add_node(link_node)
            for group_name, group in self.groups.items():
                if link_name in group.link_names:
                    group_clusters[group_name].add_node(link_node)

        for joint_name, joint in self.joints.items():
            joint_node_name = f'{joint_name}\n{type(joint).__name__}'
            if self.is_joint_controlled(joint_name):
                peripheries = 2
            else:
                peripheries = 1
            joint_node = pydot.Node(str(joint_name), label=joint_node_name, shape='box', style='filled',
                                    fillcolor=joint_type_to_color(joint), peripheries=peripheries)
            world_graph.add_node(joint_node)
            for group_name, group in self.groups.items():
                if joint_name in group.joint_names:
                    group_clusters[group_name].add_node(joint_node)

            child_edge = pydot.Edge(str(joint_name), str(joint.child_link_name))
            world_graph.add_edge(child_edge)
            parent_edge = pydot.Edge(str(joint.parent_link_name), str(joint_name))
            world_graph.add_edge(parent_edge)
        file_name = f'{self.god_map.get_data(identifier.tmp_folder)}/world_tree.pdf'
        world_graph.write_pdf(file_name)


class WorldBranch(WorldTreeInterface):
    def __init__(self, name: str, root_link_name: PrefixName, world: WorldTree, actuated: bool = False):
        self.name = name
        self.root_link_name = root_link_name
        self.world = world
        self.actuated = actuated

    def get_siblings_with_collisions(self, joint_name: PrefixName) -> List[PrefixName]:
        siblings = self.world.get_siblings_with_collisions(joint_name)
        return [x for x in siblings if x in self.link_names_as_set]

    def get_link(self, link_name: str) -> Link:
        return self.world.get_link(link_name, self.name)

    def get_joint(self, joint_name: str) -> Joint:
        return self.world.get_joint(joint_name, self.name)

    def search_for_link_name(self, link_name: str) -> PrefixName:
        matches = []
        for internal_link_name in self.link_names:
            if internal_link_name.short_name == link_name or internal_link_name == link_name:
                matches.append(internal_link_name)
        if len(matches) > 1:
            raise ValueError(f'Multiple matches for \'{link_name}\' found: \'{matches}\'.')
        if len(matches) == 0:
            raise ValueError(f'No matches for \'{link_name}\' found: \'{matches}\'.')
        return matches[0]

    def search_for_joint_name(self, joint_name: str) -> PrefixName:
        matches = []
        for internal_joint_name in self.joint_names:
            if joint_name == internal_joint_name or joint_name == internal_joint_name.short_name:
                matches.append(internal_joint_name)
        if len(matches) > 1:
            raise ValueError(f'Multiple matches for \'{joint_name}\' found: \'{matches}\'.')
        if len(matches) == 0:
            raise ValueError(f'No matches for \'{joint_name}\' found: \'{matches}\'.')
        return matches[0]

    @cached_property
    def controlled_joints(self) -> List[PrefixName]:
        return [j for j in self.god_map.unsafe_get_data(identifier.controlled_joints) if j in self.joint_names_as_set]

    @property
    def parent_link_of_root(self) -> PrefixName:
        return self.world.get_parent_link_of_link(self.world.groups[self.name].root_link_name)

    @profile
    def possible_collision_combinations(self) -> Set[Tuple[PrefixName, PrefixName]]:
        links = self.link_names_with_collisions
        link_combinations = {self.world.sort_links(link_a, link_b) for link_a, link_b in combinations(links, 2)}
        for link_name in links:
            direct_children = set()
            for child_joint_name in self.links[link_name].child_joint_names:
                if self.world.is_joint_controlled(child_joint_name):
                    continue
                child_link_name = self.joints[child_joint_name].child_link_name
                links, joints = self.world.search_branch(link_name=child_link_name,
                                                         stop_at_joint_when=self.world.is_joint_controlled,
                                                         stop_at_link_when=None,
                                                         collect_joint_when=None,
                                                         collect_link_when=self.world.has_link_collisions)

                direct_children.update(links)
            direct_children.add(link_name)
            link_combinations.difference_update(
                self.world.sort_links(link_a, link_b) for link_a, link_b in combinations(direct_children, 2))
        return link_combinations

    def get_unmovable_links(self) -> List[PrefixName]:
        unmovable_links, _ = self.world.search_branch(link_name=self.root_link_name,
                                                   stop_at_joint_when=lambda
                                                       joint_name: joint_name in self.controlled_joints,
                                                   collect_link_when=self.world.has_link_collisions)
        return unmovable_links

    @property
    def base_pose(self) -> Pose:
        return self.world.compute_fk_pose(self.world.root_link_name, self.root_link_name).pose

    @property
    def state(self) -> JointStates:
        return JointStates({j: self.world.state[j] for j in self.joints if j in self.world.state})

    def get_link_short_name_match(self, link_name: my_string) -> PrefixName:
        matches = []
        for link_name2 in self.link_names_as_set:
            if link_name == link_name2 or link_name == link_name2.short_name:
                matches.append(link_name2)
        if len(matches) > 1:
            raise ValueError(f'Found multiple link matches \'{matches}\'.')
        if len(matches) == 0:
            raise UnknownLinkException(f'Found no link match for \'{link_name}\'.')
        return matches[0]

    def reset_cache(self):
        super().reset_cache()
        try:
            del self.joints
        except:
            pass
        try:
            del self.links
        except:
            pass
        try:
            del self.groups
        except:
            pass
        try:
            del self.controlled_joints
        except:
            pass

    @property
    def god_map(self) -> GodMap:
        return self.world.god_map

    @property
    def root_link(self) -> Link:
        return self.world.links[self.root_link_name]

    @cached_property
    def joints(self) -> Dict[PrefixName, Joint]:
        def helper(root_link: Link) -> Dict[PrefixName, Joint]:
            joints = {j: self.world.joints[j] for j in root_link.child_joint_names}
            for joint_name in root_link.child_joint_names:
                joint = self.world.joints[joint_name]
                child_link = self.world.links[joint.child_link_name]
                joints.update(helper(child_link))
            return joints

        return helper(self.root_link)

    @cached_property
    def groups(self) -> Dict[str, WorldBranch]:
        return {group_name: group for group_name, group in self.world.groups.items() if
                group.root_link_name in self.links and group.name != self.name}

    @cached_property
    def links(self) -> Dict[PrefixName, Link]:
        def helper(root_link: Link) -> Dict[my_string, Link]:
            links = {root_link.name: root_link}
            for j in root_link.child_joint_names:
                j = self.world.joints[j]
                child_link = self.world.links[j.child_link_name]
                links.update(helper(child_link))
            return links

        return helper(self.root_link)

    def compute_fk_pose(self, root: PrefixName, tip: PrefixName) -> PoseStamped:
        return self.world.compute_fk_pose(root, tip)

    def compute_fk_pose_with_collision_offset(self, root: PrefixName, tip: PrefixName, collision_id: int) \
            -> PoseStamped:
        return self.world.compute_fk_pose_with_collision_offset(root, tip, collision_id)

    def is_link_controlled(self, link_name: PrefixName) -> bool:
        return self.world.is_link_controlled(link_name)<|MERGE_RESOLUTION|>--- conflicted
+++ resolved
@@ -23,11 +23,7 @@
 from giskardpy.god_map import GodMap
 from giskardpy.model.joints import Joint, FixedJoint, PrismaticJoint, RevoluteJoint, OmniDrive, DiffDrive, \
     urdf_to_joint, VirtualFreeVariables, MovableJoint, Joint6DOF
-<<<<<<< HEAD
 from giskardpy.model.links import Link, MeshGeometry
-=======
-from giskardpy.model.links import Link
->>>>>>> 32cec598
 from giskardpy.model.utils import hacky_urdf_parser_fix
 from giskardpy.my_types import PrefixName, Derivatives, derivative_joint_map, derivative_map
 from giskardpy.my_types import my_string
@@ -898,6 +894,34 @@
             raise PhysicsWorldException(f'Found multiple orphaned links: {orphans}.')
         self._root_link_name = orphans[0]
 
+    def fix_tree_structure(self):
+        for joint in self.joints.values():
+            self._raise_if_link_does_not_exist(joint.parent_link_name)
+            self._raise_if_link_does_not_exist(joint.child_link_name)
+            parent_link = self.links[joint.parent_link_name]
+            if joint.name not in parent_link.child_joint_names:
+                parent_link.child_joint_names.append(joint.name)
+            child_link = self.links[joint.child_link_name]
+            if child_link.parent_joint_name is None:
+                child_link.parent_joint_name = joint.name
+            else:
+                assert child_link.parent_joint_name == joint.name
+        self.fix_root_link()
+        for link in self.links.values():
+            if link != self.root_link:
+                self._raise_if_joint_does_not_exist(link.parent_joint_name)
+            for child_joint_name in link.child_joint_names:
+                self._raise_if_joint_does_not_exist(child_joint_name)
+
+    def fix_root_link(self):
+        orphans = []
+        for link_name, link in self.links.items():
+            if link.parent_joint_name is None:
+                orphans.append(link_name)
+        if len(orphans) > 1:
+            raise PhysicsWorldException(f'Found multiple orphaned links: {orphans}.')
+        self._root_link_name = orphans[0]
+
     def _raise_if_link_does_not_exist(self, link_name: my_string):
         if link_name not in self.links:
             raise PhysicsWorldException(f'Link \'{link_name}\' does not exist.')
@@ -1268,12 +1292,7 @@
                     collision_fks.append(self.fks[link_name])
                         # collision_ids.append(link_name_with_id)
                 collision_fks = w.vstack(collision_fks)
-<<<<<<< HEAD
                 # self.collision_link_order = list(collision_ids)
-                self.fast_all_fks = all_fks.compile()
-                self.fast_collision_fks = collision_fks.compile()
-=======
-                self.collision_link_order = list(collision_ids)
                 params = set()
                 params.update(all_fks.free_symbols())
                 params.update(collision_fks.free_symbols())
@@ -1281,19 +1300,12 @@
                 self.str_params = [str(v) for v in params]
                 self.fast_all_fks = all_fks.compile(parameters=params)
                 self.fast_collision_fks = collision_fks.compile(parameters=params)
->>>>>>> 32cec598
                 self.idx_start = {link_name: i * 4 for i, link_name in enumerate(self.world.link_names_as_set)}
 
             @profile
             def recompute(self):
                 self.compute_fk_np.memo.clear()
-<<<<<<< HEAD
                 self.fks = self.fast_all_fks.fast_call(self.god_map.unsafe_get_values(self.fast_all_fks.str_params))
-=======
-                substitutions = self.god_map.unsafe_get_values(self.str_params)
-                self.fks = self.fast_all_fks.fast_call(substitutions)
-                self.collision_fk_matrix = self.fast_collision_fks.fast_call(substitutions)
->>>>>>> 32cec598
 
             @memoize
             @profile
