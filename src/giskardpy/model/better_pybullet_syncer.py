from collections import defaultdict

import betterpybullet as bpb
from betterpybullet import ClosestPair
from betterpybullet import ContactPoint
from geometry_msgs.msg import PoseStamped, Quaternion
from sortedcontainers import SortedDict

<<<<<<< HEAD
from giskardpy.data_types import BiDict, Collisions, Collision
=======
from giskardpy import identifier
from giskardpy.data_types import BiDict
>>>>>>> c8084e30
from giskardpy.model.bpb_wrapper import create_cube_shape, create_object, create_sphere_shape, create_cylinder_shape, \
    load_convex_mesh_shape
from giskardpy.model.collision_world_syncer import CollisionWorldSynchronizer, Collision, Collisions
from giskardpy.model.links import BoxGeometry, SphereGeometry, CylinderGeometry, MeshGeometry
from giskardpy.utils import logging


class BetterPyBulletSyncer(CollisionWorldSynchronizer):
    def __init__(self, world):
        self.kw = bpb.KineverseWorld()
        self.object_name_to_id = BiDict()
        self.query = None
        super(BetterPyBulletSyncer, self).__init__(world)

    @profile
    def add_object(self, link):
        """
        :type link: giskardpy.model.world.Link
        """
        if not link.has_collisions():
            return False
        geometry = link.collisions[0]
        if isinstance(geometry, BoxGeometry):
            shape = create_cube_shape([geometry.depth, geometry.width, geometry.height])
        elif isinstance(geometry, SphereGeometry):
            shape = create_sphere_shape(geometry.radius * 2)
        elif isinstance(geometry, CylinderGeometry):
            shape = create_cylinder_shape(geometry.radius * 2, geometry.height)
        elif isinstance(geometry, MeshGeometry):
            shape = load_convex_mesh_shape(geometry.file_name, scale=geometry.scale)
        else:
            raise NotImplementedError()
        map_T_o = bpb.Transform()
        map_T_o.origin = bpb.Vector3(0, 0, 0)
        map_T_o.rotation = bpb.Quaternion(0, 0, 0, 1)
        o = create_object(link.name, shape, map_T_o)
        self.kw.add_collision_object(o)
        self.object_name_to_id[link.name] = o

    def reset_cache(self):
        self.query = None
        for method_name in dir(self):
            try:
                getattr(self, method_name).memo.clear()
            except:
                pass

    @profile
    def cut_off_distances_to_query(self, cut_off_distances, buffer=0.05):
        if self.query is None:
            self.query = defaultdict(set)
<<<<<<< HEAD
            for (_, link_a, _, link_b), dist in cut_off_distances.items():
                self.query[self.object_name_to_id[link_a]].add((self.object_name_to_id[link_b], dist+buffer))
=======
            for (link_a, link_b), dist in cut_off_distances.items():
                try:
                    self.query[self.object_name_to_id[link_a]].add((self.object_name_to_id[link_b], dist+buffer))
                except:
                    pass
>>>>>>> c8084e30
        return self.query

    @profile
    def check_collisions(self, cut_off_distances, collision_list_sizes):
        """
        :param cut_off_distances: (robot_link, body_b, link_b) -> cut off distance. Contacts between objects not in this
                                    dict or further away than the cut off distance will be ignored.
        :type cut_off_distances: dict
        :param self_collision_d: distances grater than this value will be ignored
        :type self_collision_d: float
        :type enable_self_collision: bool
        :return: (robot_link, body_b, link_b) -> Collision
        :rtype: Collisions
        """

        query = self.cut_off_distances_to_query(cut_off_distances)
        result = self.kw.get_closest_filtered_POD_batch(query)

        return self.bpb_result_to_collisions(self.robot_names, result, collision_list_sizes)

    @profile
    def bpb_result_to_list(self, result):
        result_list = []
        for obj_a, contacts in result.items():
            if not contacts:
                continue
            map_T_a = obj_a.np_transform
            link_a = obj_a.name
            for contact in contacts:  # type: ClosestPair
                map_T_b = contact.obj_b.np_transform
                link_b = contact.obj_b.name
                for p in contact.points:  # type: ContactPoint
                    map_P_a = map_T_a.dot(p.point_a)
                    map_P_b = map_T_b.dot(p.point_b)
<<<<<<< HEAD
                    groups_b = self.world.get_groups_containing_link(link_b)
                    if len(groups_b) == 1:
                        body_b = groups_b.pop()
                    else:
                        body_b = ' '
=======
>>>>>>> c8084e30
                    c = Collision(link_a=link_a,
                                  link_b=link_b,
                                  contact_distance=p.distance,
                                  map_V_n=p.normal_world_b,
                                  map_P_pa=map_P_a,
                                  map_P_pb=map_P_b)
                    result_list.append(c)
        return result_list

    def bpb_result_to_dict(self, result):
        result_dict = {}
        for c in self.bpb_result_to_list(result):
            result_dict[c.link_a, c.link_b] = c
        return SortedDict({k: v for k, v in sorted(result_dict.items())})

    @profile
<<<<<<< HEAD
    def bpb_result_to_collisions(self, robot_names, result, collision_list_sizes):

        all_collisions = dict()
        for robot_name in robot_names:
            collision_list_size = collision_list_sizes[robot_name]
            collisions = Collisions(self.world, collision_list_size, robot_name)
            all_collisions[robot_name] = collisions

=======
    def bpb_result_to_collisions(self, result, collision_list_size=15):
        collisions = Collisions(self.god_map, collision_list_size)
>>>>>>> c8084e30
        for c in self.bpb_result_to_list(result):
            groups_a = self.world.get_robots_containing_link(c.link_a)
            if len(groups_a) == 1:
                k = groups_a.pop()
            else:
                raise Exception('')
            all_collisions[k].add(c)

        return all_collisions

    # @profile
    # def check_collisions(self, cut_off_distances, collision_list_size=15):
    #     """
    #     :param cut_off_distances: (robot_link, body_b, link_b) -> cut off distance. Contacts between objects not in this
    #                                 dict or further away than the cut off distance will be ignored.
    #     :type cut_off_distances: dict
    #     :param self_collision_d: distances grater than this value will be ignored
    #     :type self_collision_d: float
    #     :type enable_self_collision: bool
    #     :return: (robot_link, body_b, link_b) -> Collision
    #     :rtype: Collisions
    #     """
    #     collisions = Collisions(self.world, collision_list_size)
    #     query = self.cut_off_distances_to_query(cut_off_distances)
    #
    #     result = self.kw.get_closest_filtered_POD_batch(query)
    #     for obj_a, contacts in result.items():
    #         # map_T_a = obj_a.np_transform
    #         link_a = self.object_name_to_id.inverse[obj_a]
    #         for contact in contacts:  # type: ClosestPair
    #             map_T_b = contact.obj_b.np_transform
    #             # b_T_map = contact.obj_b.np_inv_transform
    #             link_b = self.object_name_to_id.inverse[contact.obj_b]
    #             # b_T_map = self.get_fk_np(self.robot.get_link_path(link_b), 'map')
    #             for p in contact.points:  # type: ContactPoint
    #                 # map_P_a = map_T_a.dot(p.point_a)
    #                 map_P_b = map_T_b.dot(p.point_b)
    #                 body_b = RobotName if link_b in self.robot.link_names else ''
    #                 c = Collision(link_a=link_a,
    #                               body_b=body_b,
    #                               link_b=link_b,
    #                               contact_distance=p.distance,
    #                               map_V_n=p.normal_world_b,
    #                               a_P_pa=p.point_a,
    #                               b_P_pb=p.point_b)
    #                 collisions.add(c)
    #     return collisions

    def check_collision(self, link_a, link_b, distance):
        self.sync()
        query = defaultdict(set)
        query[self.object_name_to_id[link_a]].add((self.object_name_to_id[link_b], distance))
        return self.kw.get_closest_filtered_POD_batch(query)

    @profile
    def in_collision(self, link_a, link_b, distance):
        link_id_a = self.object_name_to_id[link_a]
        link_id_b = self.object_name_to_id[link_b]
        result = self.kw.get_distance(link_id_a, link_id_b)
        return len(result) > 0 and result[0].distance < distance

    @profile
    def sync(self):
        if self.has_world_changed():
            self.reset_cache()
            logging.logdebug('hard sync')
            for o in self.kw.collision_objects:
                self.kw.remove_collision_object(o)
            self.object_name_to_id = BiDict()

            for link_name in self.world.link_names_with_collisions:
                link = self.world.links[link_name]
                self.add_object(link)
            self.objects_in_order = [self.object_name_to_id[link_name] for link_name in self.world.link_names_with_collisions]
            bpb.batch_set_transforms(self.objects_in_order, self.world.compute_all_fks_matrix())
<<<<<<< HEAD
            self.init_collision_matrix()
=======
            # self.update_collision_blacklist()
>>>>>>> c8084e30
        bpb.batch_set_transforms(self.objects_in_order, self.world.compute_all_fks_matrix())

    def get_pose(self, link_name):
        collision_object = self.object_name_to_id[link_name]
        map_T_link = PoseStamped()
        map_T_link.header.frame_id = self.world.root_link_name
        map_T_link.pose.position.x = collision_object.transform.origin.x
        map_T_link.pose.position.y = collision_object.transform.origin.y
        map_T_link.pose.position.z = collision_object.transform.origin.z
        map_T_link.pose.orientation = Quaternion(*collision_object.transform.rotation)
        return map_T_link<|MERGE_RESOLUTION|>--- conflicted
+++ resolved
@@ -6,12 +6,7 @@
 from geometry_msgs.msg import PoseStamped, Quaternion
 from sortedcontainers import SortedDict
 
-<<<<<<< HEAD
-from giskardpy.data_types import BiDict, Collisions, Collision
-=======
-from giskardpy import identifier
 from giskardpy.data_types import BiDict
->>>>>>> c8084e30
 from giskardpy.model.bpb_wrapper import create_cube_shape, create_object, create_sphere_shape, create_cylinder_shape, \
     load_convex_mesh_shape
 from giskardpy.model.collision_world_syncer import CollisionWorldSynchronizer, Collision, Collisions
@@ -63,16 +58,11 @@
     def cut_off_distances_to_query(self, cut_off_distances, buffer=0.05):
         if self.query is None:
             self.query = defaultdict(set)
-<<<<<<< HEAD
-            for (_, link_a, _, link_b), dist in cut_off_distances.items():
-                self.query[self.object_name_to_id[link_a]].add((self.object_name_to_id[link_b], dist+buffer))
-=======
-            for (link_a, link_b), dist in cut_off_distances.items():
+            for (_, link_a, link_b), dist in cut_off_distances.items():
                 try:
                     self.query[self.object_name_to_id[link_a]].add((self.object_name_to_id[link_b], dist+buffer))
                 except:
                     pass
->>>>>>> c8084e30
         return self.query
 
     @profile
@@ -91,7 +81,7 @@
         query = self.cut_off_distances_to_query(cut_off_distances)
         result = self.kw.get_closest_filtered_POD_batch(query)
 
-        return self.bpb_result_to_collisions(self.robot_names, result, collision_list_sizes)
+        return self.bpb_result_to_collisions(result, collision_list_sizes)
 
     @profile
     def bpb_result_to_list(self, result):
@@ -107,14 +97,11 @@
                 for p in contact.points:  # type: ContactPoint
                     map_P_a = map_T_a.dot(p.point_a)
                     map_P_b = map_T_b.dot(p.point_b)
-<<<<<<< HEAD
                     groups_b = self.world.get_groups_containing_link(link_b)
                     if len(groups_b) == 1:
                         body_b = groups_b.pop()
                     else:
                         body_b = ' '
-=======
->>>>>>> c8084e30
                     c = Collision(link_a=link_a,
                                   link_b=link_b,
                                   contact_distance=p.distance,
@@ -131,28 +118,11 @@
         return SortedDict({k: v for k, v in sorted(result_dict.items())})
 
     @profile
-<<<<<<< HEAD
-    def bpb_result_to_collisions(self, robot_names, result, collision_list_sizes):
-
-        all_collisions = dict()
-        for robot_name in robot_names:
-            collision_list_size = collision_list_sizes[robot_name]
-            collisions = Collisions(self.world, collision_list_size, robot_name)
-            all_collisions[robot_name] = collisions
-
-=======
-    def bpb_result_to_collisions(self, result, collision_list_size=15):
+    def bpb_result_to_collisions(self, result, collision_list_size):
         collisions = Collisions(self.god_map, collision_list_size)
->>>>>>> c8084e30
         for c in self.bpb_result_to_list(result):
-            groups_a = self.world.get_robots_containing_link(c.link_a)
-            if len(groups_a) == 1:
-                k = groups_a.pop()
-            else:
-                raise Exception('')
-            all_collisions[k].add(c)
-
-        return all_collisions
+            collisions.add(c)
+        return collisions
 
     # @profile
     # def check_collisions(self, cut_off_distances, collision_list_size=15):
@@ -219,11 +189,7 @@
                 self.add_object(link)
             self.objects_in_order = [self.object_name_to_id[link_name] for link_name in self.world.link_names_with_collisions]
             bpb.batch_set_transforms(self.objects_in_order, self.world.compute_all_fks_matrix())
-<<<<<<< HEAD
-            self.init_collision_matrix()
-=======
             # self.update_collision_blacklist()
->>>>>>> c8084e30
         bpb.batch_set_transforms(self.objects_in_order, self.world.compute_all_fks_matrix())
 
     def get_pose(self, link_name):
