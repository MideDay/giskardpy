--- conflicted
+++ resolved
@@ -8,21 +8,15 @@
 
 from giskard_msgs.msg import CollisionEntry
 from giskardpy import identifier
-<<<<<<< HEAD
-from giskardpy.data_types import Collisions, JointStates, PrefixName
-from giskardpy.exceptions import PhysicsWorldException, UnknownBodyException
-=======
-from giskardpy.data_types import JointStates
+from giskardpy.data_types import JointStates, PrefixName
 from giskardpy.exceptions import UnknownGroupException
 from giskardpy.god_map import GodMap
->>>>>>> c8084e30
 from giskardpy.model.world import SubWorldTree
 from giskardpy.model.world import WorldTree
 from giskardpy.my_types import my_string
 from giskardpy.utils import logging
 
 np.random.seed(1337)
-
 
 class Collision:
     def __init__(self, link_a, link_b, contact_distance,
@@ -77,9 +71,7 @@
     def __init__(self, god_map: GodMap, collision_list_size):
         self.god_map = god_map
         self.world: WorldTree = self.god_map.get_data(identifier.world)
-        self.robot: SubWorldTree = self.world.groups[self.god_map.unsafe_get_data(identifier.robot_group_name)]
-        self.robot_root = self.robot.root_link_name
-        self.root_T_map = self.robot.compute_fk_np(self.robot_root, self.world.root_link_name)
+        self.collision_scene: CollisionWorldSynchronizer = self.god_map.get_data(identifier.collision_scene)
         self.collision_list_size = collision_list_size
 
         # @profile
@@ -100,11 +92,16 @@
         self.number_of_self_collisions = defaultdict(int)
         self.number_of_external_collisions = defaultdict(int)
 
+    def get_robot_from_self_collision(self, collision):
+        link_a, link_b = collision.link_a, collision.link_b
+        for robot in self.collision_scene.robots:
+            if link_a in robot.link_names and link_b in robot.link_names:
+                return robot
+
     @profile
     def add(self, collision: Collision):
-        is_external = collision.link_b not in self.robot.link_names_with_collisions \
-                or collision.link_a not in self.robot.link_names_with_collisions
-        if is_external:
+        robot = self.get_robot_from_self_collision(collision)
+        if robot is None:
             collision = self.transform_external_collision(collision)
             key = collision.link_a
             self.external_collision[key].add(collision)
@@ -117,7 +114,7 @@
                 self.external_collision_long_key[key_long] = min(collision, self.external_collision_long_key[key_long],
                                                                  key=lambda x: x.contact_distance)
         else:
-            collision = self.transform_self_collision(collision)
+            collision = self.transform_self_collision(collision, robot)
             key = collision.link_a, collision.link_b
             self.self_collisions[key].add(collision)
             self.number_of_self_collisions[key] = min(self.collision_list_size,
@@ -125,7 +122,7 @@
         self.all_collisions.add(collision)
 
     @profile
-    def transform_self_collision(self, collision: Collision) -> Collision:
+    def transform_self_collision(self, collision: Collision, robot: SubWorldTree) -> Collision:
         link_a = collision.original_link_a
         link_b = collision.original_link_b
         new_link_a, new_link_b = self.world.compute_chain_reduced_to_controlled_joints(link_a, link_b)
@@ -136,12 +133,13 @@
         collision.link_b = new_link_b
 
         new_b_T_r = self.world.compute_fk_np(new_link_b, self.world.root_link_name)
-        new_b_T_map = np.dot(new_b_T_r, self.root_T_map)
+        root_T_map = robot.get_fk(robot.root_link_name, self.world.root_link_name)
+        new_b_T_map = np.dot(new_b_T_r, root_T_map)
         collision.new_b_V_n = np.dot(new_b_T_map, collision.map_V_n)
 
         if collision.map_P_pa is not None:
             new_a_T_r = self.world.compute_fk_np(new_link_a, self.world.root_link_name)
-            new_a_P_pa = np.dot(np.dot(new_a_T_r, self.root_T_map), collision.map_P_pa)
+            new_a_P_pa = np.dot(np.dot(new_a_T_r, root_T_map), collision.map_P_pa)
             new_b_P_pb = np.dot(new_b_T_map, collision.map_P_pb)
         else:
             new_a_T_a = self.world.compute_fk_np(new_link_a, collision.original_link_a)
@@ -260,7 +258,6 @@
         """
         :rtype: SubWorldTree
         """
-<<<<<<< HEAD
         for robot in self.robots:
             if robot.name == robot_name:
                 return robot
@@ -275,19 +272,12 @@
                 if self.world.groups[robot_name].actuated]
 
     @property
-    def robot_namespaces(self):
-        return [self.robot(n).prefix for n in self.robot_names]
-
-    @property
     def group_names(self):
         return list(self.world.groups.keys())
 
     @property
     def robot_names(self):
         return [r.name for r in self.robots]
-=======
-        return self.world.groups[self.god_map.unsafe_get_data(identifier.robot_group_name)]
->>>>>>> c8084e30
 
     @property
     def god_map(self):
@@ -326,28 +316,15 @@
 
         # find meaningless collisions
         for link_a, link_b in link_combinations:
-<<<<<<< HEAD
-            # assuming that group.are_linked(link_a, link_b, non_controlled) is false, because this call is very slow
-            if link_a == link_b \
-                    or link_a.short_name in self.ignored_pairs \
-                    or link_b.short_name in self.ignored_pairs \
-                    or (link_a.short_name, link_b.short_name) in self.ignored_pairs \
-                    or (link_b.short_name, link_a.short_name) in self.ignored_pairs:
-                always.add((link_a, link_b))
-        unknown = link_combinations.difference(always)
-        self.set_joint_state_to_zero(group)
-        always = self.check_collisions2(unknown, d)
-        unknown = unknown.difference(always)
-=======
             link_combination = group.sort_links(link_a, link_b)
             if link_combination in self.black_list:
                 continue
             try:
                 if link_a == link_b \
-                        or link_a in self.ignored_pairs \
-                        or link_b in self.ignored_pairs \
-                        or (link_a, link_b) in self.ignored_pairs \
-                        or (link_b, link_a) in self.ignored_pairs \
+                        or link_a.short_name in self.ignored_pairs \
+                        or link_b.short_name in self.ignored_pairs \
+                        or (link_a.short_name, link_b.short_name) in self.ignored_pairs \
+                        or (link_b.short_name, link_a.short_name) in self.ignored_pairs \
                         or group.are_linked(link_a, link_b, non_controlled=non_controlled) \
                         or (not group.is_link_controlled(link_a) and not group.is_link_controlled(link_b)):
                     self.add_black_list_entry(*link_combination)
@@ -360,7 +337,6 @@
             link_combination = group.sort_links(link_a, link_b)
             self.add_black_list_entry(*link_combination)
         unknown = unknown.difference(self.black_list)
->>>>>>> c8084e30
 
         # Remove combinations which can never touch
         # by checking combinations which a single joint can influence
@@ -398,20 +374,12 @@
 
         logging.logdebug(f'Calculated self collision matrix in {time() - t:.3f}s')
         self.world.state = joint_state_tmp
-<<<<<<< HEAD
-        grouped_added_pairs = [(str(PrefixName(p[0], group_name)), str(PrefixName(p[1], group_name)))
-                               for p in self.added_pairs]
-        unknown.update(set(grouped_added_pairs))
-        self.collision_matrices[group_name] = unknown
-        return self.collision_matrices[group_name]
-=======
         self.world.notify_state_change()
         # unknown.update(self.white_list_pairs)
         if white_list_combinations is not None:
             self.black_list.difference_update(white_list_combinations)
         # self.black_list[group_name] = unknown
         # return self.collision_matrices[group_name]
->>>>>>> c8084e30
 
     def add_black_list_entry(self, link_a, link_b):
         self.black_list.add((link_a, link_b))
@@ -434,7 +402,7 @@
 
     def blacklist_inter_group_collisions(self):
         for group_a_name, group_b_name in combinations(self.world.minimal_group_names, 2):
-            if self.god_map.unsafe_get_data(identifier.robot_group_name) in (group_a_name, group_b_name):
+            if group_a_name in self.robot_names or group_b_name in self.robot_names:
                 continue
             group_a: SubWorldTree = self.world.groups[group_a_name]
             group_b: SubWorldTree = self.world.groups[group_b_name]
@@ -490,27 +458,6 @@
                 js[joint_name].position = 0
         return js
 
-<<<<<<< HEAD
-    def init_collision_matrix(self):
-        for robot_name in self.robot_names:
-            added_links = set(self.world.possible_collision_combinations(robot_name))
-            self.update_collision_matrix(group_name=robot_name, added_links=added_links)
-
-    def update_collision_matrix(self, group_name, added_links=None, removed_links=None):
-        # self.collision_matrices[group_name] = self.load_self_collision_matrix()
-        # return
-        if added_links is None:
-            added_links = set()
-        if removed_links is None:
-            removed_links = set()
-        # collision_matrix = {x for x in self.collision_matrices[group_name] if x[0] not in removed_links and
-        #                                x[1] not in removed_links}
-        collision_matrix = self.calc_collision_matrix(group_name, added_links)
-        self.collision_matrices[group_name] = collision_matrix
-        # self.safe_self_collision_matrix(self.path_to_data_folder)
-
-=======
->>>>>>> c8084e30
     def check_collisions2(self, link_combinations, distance):
         in_collision = set()
         self.sync()
@@ -547,35 +494,10 @@
         """
         pass
 
-<<<<<<< HEAD
-    def are_entries_known(self, collision_goals):
-        for collision_entry in collision_goals:
-            if collision_entry.body_b not in self.world.groups and not self.all_body_bs(collision_entry):
-                raise UnknownBodyException('body b \'{}\' unknown'.format(collision_entry.body_b))
-            if not self.all_robot_links(collision_entry):
-                for robot_link in collision_entry.robot_links:
-                    if robot_link not in self.world.groups[collision_entry.robot_name].link_names:
-                        raise UnknownBodyException('robot link \'{}\' unknown'.format(robot_link))
-            if collision_entry.body_b in self.group_names:
-                for robot_link in collision_entry.link_bs:
-                    if robot_link != CollisionEntry.ALL and robot_link not in self.world.groups[
-                        collision_entry.body_b].link_names:
-                        raise UnknownBodyException(
-                            'link b \'{}\' of body \'{}\' unknown'.format(robot_link, collision_entry.body_b))
-            elif not self.all_body_bs(collision_entry) and not self.all_link_bs(collision_entry):
-                object_links = self.world.groups[collision_entry.body_b].link_names
-                for link_b in collision_entry.link_bs:
-                    if link_b not in object_links:
-                        raise UnknownBodyException(
-                            'link b \'{}\' of body \'{}\' unknown'.format(link_b, collision_entry.body_b))
-
-    def collision_goals_to_collision_matrix(self, collision_goals, min_dist, added_checks):
-=======
     def collision_goals_to_collision_matrix(self,
                                             collision_goals: List[CollisionEntry],
                                             min_dist: dict,
                                             added_checks: Dict[Tuple[my_string, my_string], float]):
->>>>>>> c8084e30
         """
         :param collision_goals: list of CollisionEntry
         :type collision_goals: list
@@ -585,36 +507,6 @@
         collision_goals = self.verify_collision_entries(collision_goals)
         min_allowed_distance = {}
         for collision_entry in collision_goals:  # type: CollisionEntry
-<<<<<<< HEAD
-            if self.is_avoid_all_self_collision(collision_entry):
-                min_allowed_distance.update(self.get_robot_collision_matrix(min_dist, collision_entry.robot_name))
-                continue
-            assert len(collision_entry.robot_links) == 1
-            assert len(collision_entry.link_bs) == 1
-            if self.all_link_bs(collision_entry):
-                link_bs = self.world.groups[collision_entry.body_b].link_names_with_collisions
-            else:
-                link_bs = collision_entry.link_bs
-            for link_b in link_bs:
-                key = (collision_entry.robot_name, collision_entry.robot_links[0], collision_entry.body_b, link_b)
-                r_key = (collision_entry.body_b, link_b, collision_entry.robot_name, collision_entry.robot_links[0])
-                if self.is_allow_collision(collision_entry):
-                    if self.all_link_bs(collision_entry):
-                        for key2 in list(min_allowed_distance.keys()):
-                            if key[0] == key2[0] and key[1] == key2[1]:
-                                del min_allowed_distance[key2]
-                    elif key in min_allowed_distance:
-                        del min_allowed_distance[key]
-                    elif r_key in min_allowed_distance:
-                        del min_allowed_distance[r_key]
-
-                elif self.is_avoid_collision(collision_entry):
-                    min_allowed_distance[key] = min_dist.default_factory()
-                else:
-                    raise Exception('todo')
-        for (link_a, link_b), distance in added_checks.items():
-            key = (link_a.prefix, link_a, link_b.prefix, link_b)
-=======
             if collision_entry.group1 == collision_entry.ALL:
                 group1_links = self.world.link_names_with_collisions
             else:
@@ -639,59 +531,18 @@
                         raise AttributeError(f'Invalid collision entry type: {collision_entry.type}')
         for (link1, link2), distance in added_checks.items():
             key = self.world.sort_links(link1, link2)
->>>>>>> c8084e30
             if key in min_allowed_distance:
                 min_allowed_distance[key] = max(distance, min_allowed_distance[key])
             else:
                 min_allowed_distance[key] = distance
         return min_allowed_distance
 
-<<<<<<< HEAD
-    def get_robot_collision_matrix(self, min_dist, robot_name):
-        collision_matrix = self.collision_matrices[robot_name]
-        collision_matrix2 = {}
-        for link1, link2 in collision_matrix:
-            # FIXME should I use the minimum of both distances?
-            if self.robot(robot_name).link_order(link1, link2):
-                collision_matrix2[robot_name, link1, robot_name, link2] = min_dist[link1]
-            else:
-                collision_matrix2[robot_name, link2, robot_name, link1] = min_dist[link1]
-        return collision_matrix2
-
-    def verify_collision_entries(self, collision_goals):
-        for ce in collision_goals:  # type: CollisionEntry
-            if ce.type in [CollisionEntry.ALLOW_ALL_COLLISIONS,
-                           CollisionEntry.AVOID_ALL_COLLISIONS]:
-                # logging.logwarn('ALLOW_ALL_COLLISIONS and AVOID_ALL_COLLISIONS deprecated, use AVOID_COLLISIONS and'
-                #               'ALLOW_COLLISIONS instead with ALL constant instead.')
-                if ce.type == CollisionEntry.ALLOW_ALL_COLLISIONS:
-                    ce.type = CollisionEntry.ALLOW_COLLISION
-                else:
-                    ce.type = CollisionEntry.AVOID_COLLISION
-
-        for ce in collision_goals:  # type: CollisionEntry
-            if CollisionEntry.ALL in ce.robot_links and len(ce.robot_links) != 1:
-                raise PhysicsWorldException('ALL used in robot_links, but it\'s not the only entry')
-            if CollisionEntry.ALL in ce.link_bs and len(ce.link_bs) != 1:
-                raise PhysicsWorldException('ALL used in link_bs, but it\'s not the only entry')
-            if ce.body_b == CollisionEntry.ALL and not self.all_link_bs(ce):
-                raise PhysicsWorldException('if body_b == ALL, link_bs has to be ALL as well')
-
-        self.are_entries_known(collision_goals)
-
-        for ce in collision_goals:
-            if not ce.robot_links:
-                ce.robot_links = [CollisionEntry.ALL]
-            if not ce.link_bs:
-                ce.link_bs = [CollisionEntry.ALL]
-=======
     def verify_collision_entries(self, collision_goals: List[CollisionEntry]) -> List[CollisionEntry]:
         for collision_entry in collision_goals:
             if collision_entry.group1 != collision_entry.ALL and collision_entry.group1 not in self.world.groups:
                 raise UnknownGroupException(f'group1 \'{collision_entry.group1}\' unknown.')
             if collision_entry.group2 != collision_entry.ALL and collision_entry.group2 not in self.world.groups:
                 raise UnknownGroupException(f'group2 \'{collision_entry.group1}\' unknown.')
->>>>>>> c8084e30
 
         for i, ce in enumerate(reversed(collision_goals)):
             if self.is_avoid_all_collision(ce):
@@ -707,209 +558,6 @@
             # put an avoid all at the front
             ce = CollisionEntry()
             ce.type = CollisionEntry.AVOID_COLLISION
-<<<<<<< HEAD
-            ce.robot_name = CollisionEntry.ALL
-            ce.robot_links = [CollisionEntry.ALL]
-            ce.body_b = CollisionEntry.ALL
-            ce.link_bs = [CollisionEntry.ALL]
-            ce.min_dist = -1
-            collision_goals.insert(0, ce)
-
-        # split body bs
-        collision_goals = self.split_body_b(collision_goals)
-
-        # split robot names
-        collision_goals = self.split_robot_names(collision_goals)
-
-        # split robot links
-        collision_goals = self.robot_related_stuff(collision_goals)
-
-        # split link_bs
-        collision_goals = self.split_link_bs(collision_goals)
-
-        return collision_goals
-
-    def split_robot_names(self, collision_goals):
-        i = 0
-        while i < len(collision_goals):
-            collision_entry = collision_goals[i]
-            if collision_entry.robot_name == CollisionEntry.ALL:
-                collision_goals.remove(collision_entry)
-                new_ces = list()
-                for robot_name in self.robot_names:
-                    ce = CollisionEntry()
-                    ce.type = collision_entry.type
-                    ce.robot_name = robot_name
-                    ce.robot_links = collision_entry.robot_links
-                    ce.body_b = collision_entry.body_b
-                    ce.link_bs = collision_entry.link_bs
-                    ce.min_dist = collision_entry.min_dist
-                    if ce not in new_ces:
-                        new_ces.append(ce)
-                non_redundant_new_ces = list()
-                for c in collision_goals:
-                    for new_ce in new_ces:
-                        if (c.robot_name == new_ce.robot_name and c.body_b == new_ce.body_b) or \
-                                (c.body_b == new_ce.robot_name and c.robot_name == new_ce.body_b):
-                            continue
-                        else:
-                            if new_ce not in non_redundant_new_ces:
-                                non_redundant_new_ces.append(new_ce)
-                for new_ce in non_redundant_new_ces:
-                    collision_goals.insert(i, new_ce)
-                    i += 1
-            else:
-                i += 1
-        return collision_goals
-
-    def split_link_bs(self, collision_goals):
-        collision_goals = deepcopy(collision_goals)
-        # FIXME remove the side effects of these three methods
-        i = 0
-        while i < len(collision_goals):
-            collision_entry = collision_goals[i]
-            if self.is_avoid_all_self_collision(collision_entry):
-                i += 1
-                continue
-            if self.all_link_bs(collision_entry):
-                if collision_entry.body_b in self.robot_names:
-                    new_ces = []
-                    link_bs = self.get_possible_collisions(collision_entry.body_b, list(collision_entry.robot_links)[0])
-                    if not link_bs:
-                        i += 1
-                        continue
-                elif [x for x in collision_goals[i:] if
-                      x.robot_links == collision_entry.robot_links and
-                      x.body_b == collision_entry.body_b and not self.all_link_bs(x)]:
-                    new_ces = []
-                    link_bs = self.world.groups[collision_entry.body_b].link_names_with_collisions
-                else:
-                    i += 1
-                    continue
-                collision_goals.remove(collision_entry)
-                for link_b in link_bs:
-                    ce = CollisionEntry()
-                    ce.type = collision_entry.type
-                    ce.robot_name = collision_entry.robot_name
-                    ce.robot_links = collision_entry.robot_links
-                    ce.body_b = collision_entry.body_b
-                    ce.link_bs = [link_b]
-                    ce.min_dist = collision_entry.min_dist
-                    new_ces.append(ce)
-                for new_ce in new_ces:
-                    collision_goals.insert(i, new_ce)
-                i += len(new_ces)
-                continue
-            elif len(collision_entry.link_bs) > 1:
-                collision_goals.remove(collision_entry)
-                for link_b in collision_entry.link_bs:
-                    ce = CollisionEntry()
-                    ce.type = collision_entry.type
-                    ce.robot_name = collision_entry.robot_name
-                    ce.robot_links = collision_entry.robot_links
-                    ce.body_b = collision_entry.body_b
-                    ce.link_bs = [link_b]
-                    ce.min_dist = collision_entry.min_dist
-                    collision_goals.insert(i, ce)
-                i += len(collision_entry.link_bs)
-                continue
-            i += 1
-        return collision_goals
-
-    def get_possible_collisions(self, robot_name, link):
-        # TODO speed up by saving this
-        possible_collisions = set()
-        for link1, link2 in self.collision_matrices[robot_name]:
-            if link == link1:
-                possible_collisions.add(link2)
-            elif link == link2:
-                possible_collisions.add(link1)
-        return possible_collisions
-
-    def robot_related_stuff(self, collision_goals):
-        i = 0
-        # TODO why did i use controlled links?
-        # controlled_robot_links = self.robot.get_controlled_links()
-        while i < len(collision_goals):
-            collision_entry = collision_goals[i]
-            if self.is_avoid_all_self_collision(collision_entry):
-                i += 1
-                continue
-            if self.all_robot_links(collision_entry):
-                collision_goals.remove(collision_entry)
-
-                new_ces = []
-                controlled_robot_links = self.world.groups[collision_entry.robot_name].link_names_with_collisions
-                for robot_link in controlled_robot_links:
-                    ce = CollisionEntry()
-                    ce.type = collision_entry.type
-                    ce.robot_name = collision_entry.robot_name
-                    ce.robot_links = [robot_link]
-                    ce.body_b = collision_entry.body_b
-                    ce.min_dist = collision_entry.min_dist
-                    ce.link_bs = collision_entry.link_bs
-                    new_ces.append(ce)
-
-                for new_ce in new_ces:
-                    collision_goals.insert(i, new_ce)
-                i += len(new_ces)
-                continue
-            elif len(collision_entry.robot_links) > 1:
-                collision_goals.remove(collision_entry)
-                for robot_link in collision_entry.robot_links:
-                    ce = CollisionEntry()
-                    ce.type = collision_entry.type
-                    ce.robot_name = collision_entry.robot_name
-                    ce.robot_links = [robot_link]
-                    ce.body_b = collision_entry.body_b
-                    ce.min_dist = collision_entry.min_dist
-                    ce.link_bs = collision_entry.link_bs
-                    collision_goals.insert(i, ce)
-                i += len(collision_entry.robot_links)
-                continue
-            i += 1
-        return collision_goals
-
-    def split_body_b(self, collision_goals):
-        # always put robot at the front
-        # groups = list(self.world.minimal_group_names)
-        # groups.remove(RobotName)
-        # groups.insert(0, RobotName)
-        i = 0
-        while i < len(collision_goals):
-            collision_entry = collision_goals[i]
-            if self.all_body_bs(collision_entry):
-                collision_goals.remove(collision_entry)
-                new_ces = []
-                for body_b in self.world.minimal_group_names:
-                    ce = CollisionEntry()
-                    ce.type = collision_entry.type
-                    ce.robot_name = collision_entry.robot_name
-                    ce.robot_links = collision_entry.robot_links
-                    ce.min_dist = collision_entry.min_dist
-                    ce.body_b = body_b
-                    ce.link_bs = collision_entry.link_bs
-                    new_ces.append(ce)
-                for new_ce in reversed(new_ces):
-                    collision_goals.insert(i, new_ce)
-                i += len(new_ces)
-                continue
-            i += 1
-        return collision_goals
-
-    def all_robot_links(self, collision_entry):
-        return CollisionEntry.ALL in collision_entry.robot_links and len(collision_entry.robot_links) == 1
-
-    def all_link_bs(self, collision_entry):
-        return CollisionEntry.ALL in collision_entry.link_bs and len(collision_entry.link_bs) == 1 or \
-               not collision_entry.link_bs
-
-    def all_body_bs(self, collision_entry):
-        return collision_entry.body_b == CollisionEntry.ALL
-
-    def is_avoid_collision(self, collision_entry):
-        return collision_entry.type in [CollisionEntry.AVOID_COLLISION, CollisionEntry.AVOID_ALL_COLLISIONS]
-=======
             ce.distance = -1
             collision_goals.insert(0, ce)
 
@@ -920,29 +568,16 @@
 
     def is_allow_collision(self, collision_entry: CollisionEntry) -> bool:
         return collision_entry.type == CollisionEntry.ALLOW_COLLISION
->>>>>>> c8084e30
 
     def is_avoid_all_self_collision(self, collision_entry: CollisionEntry) -> bool:
         return self.is_avoid_collision(collision_entry) \
-<<<<<<< HEAD
-               and self.all_robot_links(collision_entry) \
-               and collision_entry.body_b == collision_entry.robot_name \
-               and self.all_link_bs(collision_entry)
-=======
-               and collision_entry.group1 == self.god_map.unsafe_get_data(identifier.robot_group_name) \
-               and collision_entry.group2 == self.god_map.unsafe_get_data(identifier.robot_group_name)
->>>>>>> c8084e30
+               and collision_entry.group1 == collision_entry.group2 \
+               and collision_entry.group1 in self.robot_names
 
     def is_allow_all_self_collision(self, collision_entry: CollisionEntry) -> bool:
         return self.is_allow_collision(collision_entry) \
-<<<<<<< HEAD
-               and self.all_robot_links(collision_entry) \
-               and collision_entry.body_b == collision_entry.robot_name \
-               and self.all_link_bs(collision_entry)
-=======
-               and collision_entry.group1 == self.god_map.unsafe_get_data(identifier.robot_group_name) \
-               and collision_entry.group2 == self.god_map.unsafe_get_data(identifier.robot_group_name)
->>>>>>> c8084e30
+               and collision_entry.group1 == collision_entry.group2 \
+               and collision_entry.group1 in self.robot_names
 
     def is_avoid_all_collision(self, collision_entry: CollisionEntry) -> bool:
         """
@@ -950,14 +585,7 @@
         :return: bool
         """
         return self.is_avoid_collision(collision_entry) \
-<<<<<<< HEAD
-               and self.all_robot_links(collision_entry) \
-               and self.all_body_bs(collision_entry) \
-               and collision_entry.body_b == collision_entry.robot_name \
-               and self.all_link_bs(collision_entry)
-=======
                and collision_entry.group1 == collision_entry.ALL and collision_entry.group2 == collision_entry.ALL
->>>>>>> c8084e30
 
     def is_allow_all_collision(self, collision_entry: CollisionEntry) -> bool:
         """
@@ -965,14 +593,7 @@
         :return: bool
         """
         return self.is_allow_collision(collision_entry) \
-<<<<<<< HEAD
-               and self.all_robot_links(collision_entry) \
-               and self.all_body_bs(collision_entry) \
-               and collision_entry.body_b == collision_entry.robot_name \
-               and self.all_link_bs(collision_entry)
-=======
                and collision_entry.group1 == collision_entry.ALL and collision_entry.group2 == collision_entry.ALL
->>>>>>> c8084e30
 
     def reset_cache(self):
         pass