--- conflicted
+++ resolved
@@ -1409,31 +1409,18 @@
             self.p_bE_raw = pd.DataFrame(bE, self.equality_constr_names, ['data'], dtype=float)
             self.p_bE = deepcopy(self.p_bE_raw)
             self.p_bE[len(self.equality_bounds.names_derivative_links):] /= sample_period
-<<<<<<< HEAD
-=======
         else:
             self.p_bE = pd.DataFrame()
->>>>>>> 2cd5f9f1
         if len(lbA) > 0:
             self.p_lbA_raw = pd.DataFrame(lbA, self.inequality_constr_names, ['data'], dtype=float)
             self.p_lbA = deepcopy(self.p_lbA_raw)
             self.p_lbA[len(self.inequality_bounds.names_position_limits):] /= sample_period
-<<<<<<< HEAD
-=======
         else:
             self.p_lbA = pd.DataFrame()
->>>>>>> 2cd5f9f1
         if len(ubA) > 0:
             self.p_ubA_raw = pd.DataFrame(ubA, self.inequality_constr_names, ['data'], dtype=float)
             self.p_ubA = deepcopy(self.p_ubA_raw)
             self.p_ubA[len(self.inequality_bounds.names_position_limits):] /= sample_period
-<<<<<<< HEAD
-        # remove sample period factor
-        if len(E) > 0:
-            self.p_E = pd.DataFrame(E, self.equality_constr_names, self.free_variable_names, dtype=float)
-        if len(A) > 0:
-            self.p_A = pd.DataFrame(A, self.inequality_constr_names, self.free_variable_names, dtype=float)
-=======
         else:
             self.p_ubA = pd.DataFrame()
         # remove sample period factor
@@ -1445,7 +1432,6 @@
             self.p_A = pd.DataFrame(A, self.inequality_constr_names, self.free_variable_names, dtype=float)
         else:
             self.p_A = pd.DataFrame()
->>>>>>> 2cd5f9f1
         self.p_xdot = None
         if self.xdot_full is not None:
             self.p_xdot = pd.DataFrame(self.xdot_full, self.free_variable_names, ['data'], dtype=float)
