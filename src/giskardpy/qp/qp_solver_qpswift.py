--- conflicted
+++ resolved
@@ -326,9 +326,6 @@
         return result['sol']
 
     def default_interface_solver_call(self, H, g, lb, ub, E, bE, A, lbA, ubA) -> np.ndarray:
-<<<<<<< HEAD
-        pass
-=======
         A_lb_ub = np.eye(len(ub))
         if len(A) > 0:
             A_lb_ub = np.vstack((-A_lb_ub, A_lb_ub, -A, A))
@@ -352,4 +349,3 @@
                 raise InfeasibleException(f'Failed to solve qp: {str(error_code)}')
             raise QPSolverException(f'Failed to solve qp: {str(error_code)}')
         return result['sol']
->>>>>>> 94b4e42f
