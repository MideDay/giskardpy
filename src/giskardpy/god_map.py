--- conflicted
+++ resolved
@@ -9,111 +9,23 @@
     Quaternion
 
 from giskardpy import casadi_wrapper as w, identifier
-from giskardpy.data_types import KeyDefaultDict, PrefixName, PrefixDefaultDict
+from giskardpy.data_types import KeyDefaultDict
 from giskardpy.model.utils import robot_name_from_urdf_string
-from giskardpy.utils.config_loader import upload_config_file_to_paramserver, get_namespaces
-
-
-def get_default(block_identifiers, god_map, prefix=None):
-    new_default_value = dict()
-    for block_identifier in block_identifiers:
-        try:
-            default_value = god_map.unsafe_get_data(block_identifier[:-1] + ['default'])
-        except KeyError:
-            continue
+from giskardpy.utils.config_loader import upload_config_file_to_paramserver
+
+
+def set_default_in_override_block(block_identifier, god_map):
+    default_value = god_map.get_data(block_identifier[:-1] + ['default'])
+    override = god_map.get_data(block_identifier)
+    d = defaultdict(lambda: default_value)
+    if isinstance(override, dict):
         if isinstance(default_value, dict):
-            if prefix is not None:
-                for key, value in default_value.items():
-                    new_key = PrefixName(key, prefix[0])
-                    if type(value) == dict():
-                        new_value = dict()
-                        for k, v in value.items():
-                            new_value[PrefixName(k, prefix[0])] = v
-                    else:
-                        new_value = value
-                    new_default_value[new_key] = new_value
-            else:
-                new_default_value.update(default_value)
-        else:
-            new_default_value = default_value
-    return new_default_value
-
-
-def override_default(default, block_identifiers, god_map, prefix=None):
-    d = dict()
-    for block_identifier in block_identifiers:
-        try:
-            override = god_map.get_data(block_identifier)
-        except KeyError:
-            continue
-        new_override_dicts = dict()
-        new_override_values = dict()
-        if isinstance(override, dict):
-            if prefix is not None:
-                for key, value in override.items():
-                    if isinstance(value, dict):
-                        if isinstance(default, dict):
-                            new_override_dicts[PrefixName(key, prefix[0])] = KeyDefaultDict(lambda a: default[a])
-                            if any([isinstance(x, dict) for _, x in value.items()]):
-                                raise Exception('Nested dictionaries are not supported for overrides.')
-                        else:
-                            new_override_dicts[PrefixName(key, prefix[0])] = KeyDefaultDict(lambda _: default)
-                        keys = {PrefixName(n, prefix[0]): None for n, _ in value.items()}
-                        new_override_dicts[PrefixName(key, prefix[0])].update(keys)
-                        for k, v in value.items():
-                            new_override_dicts[PrefixName(key, prefix[0])][PrefixName(k, prefix[0])] = v
-                    else:
-                        new_override_values.update({PrefixName(key, prefix[0]): value})
-            else:
-                d.update(override)
-        d.update(new_override_dicts)
-        d.update(new_override_values)
-    return d
-
-
-def get_default_in_override_block(block_identifier, god_map, group_name, prefix=None):
-
-    if prefix is not None:
-        if identifier.rosparam[0] in block_identifier:
-            full_block_identifier = identifier.rosparam + prefix + block_identifier[block_identifier.index(identifier.rosparam[0])+1:]
-        else:
-            full_block_identifier = prefix + block_identifier
-    else:
-        full_block_identifier = block_identifier
-
-    default_value = get_default([block_identifier, full_block_identifier], god_map, prefix=group_name)
-    override = override_default(default_value, [block_identifier, full_block_identifier], god_map, prefix=group_name)
-
-    ret_d = defaultdict(lambda: default_value)
-    if override:
-        ret_d.update(override)
-
-    return ret_d
-
-
-def set_default_in_override_block(block_identifier, god_map, robot_names, namespaces):
-    d = dict()
-    for robot_name, prefix in zip(robot_names, namespaces):
-        d[robot_name] = get_default_in_override_block(block_identifier, god_map, [robot_name], [prefix])
-
-    defaults = dict()
-    for robot_name in robot_names:
-        defaults[PrefixName('default', robot_name)] = d[robot_name].default_factory()
-
-    def get_default_from_prefix(p):
-        ds = [v for k, v in defaults.items() if str(p) == str(k.prefix)]
-        if len(ds) != 0:
-            # Returns robot dependent defaults
-            return ds[0]
-        else:
-            # Returns robot independent defaults
-            return get_default([block_identifier], god_map)
-
-    new_d = PrefixDefaultDict(get_default_from_prefix)
-    for robot_name in robot_names:
-        new_d.update(d[robot_name])
-
-    god_map.set_data(block_identifier, new_d)
+            for key, value in override.items():
+                o = deepcopy(default_value)
+                o.update(value)
+                override[key] = o
+        d.update(override)
+    god_map.set_data(block_identifier, d)
     return KeyDefaultDict(lambda key: god_map.to_symbol(block_identifier + [key]))
 
 
@@ -286,48 +198,8 @@
 
     @classmethod
     @profile
-<<<<<<< HEAD
     def init_from_paramserver(cls):
-=======
-    def init_from_paramserver(cls, node_name, robot_names, namespaces, upload_config=True):
->>>>>>> a018cd7d
-        import rospy
-
         self = cls()
-<<<<<<< HEAD
-        robot_urdf = rospy.get_param('robot_description')
-        self.set_data(identifier.robot_description, robot_urdf)
-        self.set_data(identifier.robot_group_name, robot_name_from_urdf_string(robot_urdf))
-=======
-        self.set_data(identifier.rosparam, rospy.get_param(node_name))
-        found_namespaces = list(set(get_namespaces(self.get_data(identifier.robot_interface))))
-        self.set_data(identifier.rosparam + ['namespaces'], found_namespaces)
-        for n in namespaces:
-            if n not in found_namespaces:
-                raise Exception('')
-        robot_descriptions = dict()
-        for robot_name, namespace in zip(robot_names, namespaces):
-            robot_description_topic = PrefixName('robot_description', namespace)
-            robot_descriptions[robot_name] = rospy.get_param('/{}'.format(robot_description_topic))
-        self.set_data(identifier.robot_descriptions,  robot_descriptions)
-        path_to_data_folder = self.get_data(identifier.data_folder)
-        # fix path to data folder
-        if not path_to_data_folder.endswith('/'):
-            path_to_data_folder += '/'
-        self.set_data(identifier.data_folder, path_to_data_folder)
-
-        set_default_in_override_block(identifier.external_collision_avoidance, self, robot_names, namespaces)
-        set_default_in_override_block(identifier.self_collision_avoidance, self, robot_names, namespaces)
-        # weights
-        for i, key in enumerate(self.get_data(identifier.joint_weights), start=1):
-            set_default_in_override_block(identifier.joint_weights + [order_map[i], 'override'], self, robot_names, namespaces)
-
-        # limits
-        for i, key in enumerate(self.get_data(identifier.joint_limits), start=1):
-            set_default_in_override_block(identifier.joint_limits + [order_map[i], 'linear', 'override'], self, robot_names, namespaces)
-            set_default_in_override_block(identifier.joint_limits + [order_map[i], 'angular', 'override'], self, robot_names, namespaces)
->>>>>>> a018cd7d
-
         return self
 
     def __copy__(self):
