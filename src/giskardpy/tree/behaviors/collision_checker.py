from collections import defaultdict
from copy import deepcopy
from multiprocessing import Lock
from time import time

from py_trees import Status

import giskardpy.identifier as identifier
from giskardpy.tree.behaviors.plugin import GiskardBehavior


class CollisionChecker(GiskardBehavior):
    @profile
    def __init__(self, name):
        super(CollisionChecker, self).__init__(name)
        self.map_frame = self.get_god_map().get_data(identifier.map_frame)
        self.lock = Lock()
        self.object_js_subs = {}  # JointState subscribers for articulated world objects
        self.object_joint_states = {}  # JointStates messages for articulated world objects

    def _cal_max_param(self, parameter_name):
        external_distances = self.get_god_map().get_data(identifier.external_collision_avoidance)
        self_distances = self.get_god_map().get_data(identifier.self_collision_avoidance)
        default_distance = max(external_distances.default_factory()[parameter_name],
                               self_distances.default_factory()[parameter_name])
        for value in external_distances.values():
            default_distance = max(default_distance, value[parameter_name])
        for value in self_distances.values():
            default_distance = max(default_distance, value[parameter_name])
        return default_distance

    @profile
    def initialise(self):
        try:
<<<<<<< HEAD
            t = time()
            self.collision_scene.sync()
            collision_goals = self.get_god_map().get_data(identifier.collision_goal)
            max_distances = self.make_max_distances()
            try:
                added_checks = self.get_god_map().get_data(identifier.added_collision_checks)
            except KeyError:
                # no collision checks added
                added_checks = {}
            self.collision_matrix = self.collision_scene.collision_goals_to_collision_matrix(deepcopy(collision_goals),
                                                                                             max_distances,
                                                                                             added_checks)
            self.collision_list_size = self._cal_max_param('number_of_repeller')
=======
            added_checks = self.get_god_map().get_data(identifier.added_collision_checks)
            self.god_map.set_data(identifier.added_collision_checks, {})
        except KeyError:
            # no collision checks added
            added_checks = {}
        self.collision_matrix = self.collision_scene.collision_goals_to_collision_matrix(deepcopy(collision_goals),
                                                                                         max_distances,
                                                                                         added_checks)
        self.collision_list_size = self._cal_max_param('number_of_repeller')
>>>>>>> c3f7e0e1

            super(CollisionChecker, self).initialise()
            t2 = time() - t
            self.get_blackboard().runtime += t2
        except Exception as e:
            self.raise_to_blackboard(e)

    def make_max_distances(self):
        external_distances = self.get_god_map().get_data(identifier.external_collision_avoidance)
        self_distances = self.get_god_map().get_data(identifier.self_collision_avoidance)
        # FIXME check all dict entries
        default_distance = self._cal_max_param('soft_threshold')

        max_distances = defaultdict(lambda: default_distance)
        # override max distances based on external distances dict
        for link_name in self.robot.link_names_with_collisions:
            controlled_parent_joint = self.get_robot().get_controlled_parent_joint_of_link(link_name)
            distance = external_distances[controlled_parent_joint]['soft_threshold']
            for child_link_name in self.get_robot().get_directly_controlled_child_links_with_collisions(
                    controlled_parent_joint):
                max_distances[child_link_name] = distance

        for link_name in self_distances:
            distance = self_distances[link_name]['soft_threshold']
            if link_name in max_distances:
                max_distances[link_name] = max(distance, max_distances[link_name])
            else:
                max_distances[link_name] = distance

        return max_distances

    @profile
    def update(self):
        """
        Computes closest point info for all robot links and safes it to the god map.
        """
        self.collision_scene.sync()
        collisions = self.collision_scene.check_collisions(self.collision_matrix, self.collision_list_size)
        self.god_map.set_data(identifier.closest_point, collisions)
        return Status.RUNNING<|MERGE_RESOLUTION|>--- conflicted
+++ resolved
@@ -32,13 +32,13 @@
     @profile
     def initialise(self):
         try:
-<<<<<<< HEAD
             t = time()
             self.collision_scene.sync()
             collision_goals = self.get_god_map().get_data(identifier.collision_goal)
             max_distances = self.make_max_distances()
             try:
                 added_checks = self.get_god_map().get_data(identifier.added_collision_checks)
+                self.god_map.set_data(identifier.added_collision_checks, {})
             except KeyError:
                 # no collision checks added
                 added_checks = {}
@@ -46,17 +46,6 @@
                                                                                              max_distances,
                                                                                              added_checks)
             self.collision_list_size = self._cal_max_param('number_of_repeller')
-=======
-            added_checks = self.get_god_map().get_data(identifier.added_collision_checks)
-            self.god_map.set_data(identifier.added_collision_checks, {})
-        except KeyError:
-            # no collision checks added
-            added_checks = {}
-        self.collision_matrix = self.collision_scene.collision_goals_to_collision_matrix(deepcopy(collision_goals),
-                                                                                         max_distances,
-                                                                                         added_checks)
-        self.collision_list_size = self._cal_max_param('number_of_repeller')
->>>>>>> c3f7e0e1
 
             super(CollisionChecker, self).initialise()
             t2 = time() - t
