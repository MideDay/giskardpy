--- conflicted
+++ resolved
@@ -54,14 +54,9 @@
     @profile
     def initialise(self):
         try:
-            self.collision_matrix = self.god_map.get_data(identifier.collision_matrix)
-<<<<<<< HEAD
+            self.collision_matrix = self.add_added_checks(self.collision_matrix)
             self.collision_list_size = sum([self._cal_max_param(PrefixName('number_of_repeller', r_n))
                                              for r_n in self.robot_names()])
-=======
-            self.collision_matrix = self.add_added_checks(self.collision_matrix)
-            self.collision_list_size = self._cal_max_param('number_of_repeller')
->>>>>>> af68dbe2
             self.collision_scene.sync()
             super(CollisionChecker, self).initialise()
         except Exception as e:
