import traceback
from copy import deepcopy
from itertools import product
from queue import Queue
from xml.etree.ElementTree import ParseError

import rospy
from py_trees import Status
<<<<<<< HEAD
from py_trees.meta import running_is_success

from giskardpy.tree.control_modes import ControlModes
from std_srvs.srv import Trigger, TriggerRequest, TriggerResponse
=======
>>>>>>> 34f0df80
from tf2_py import TransformException
from visualization_msgs.msg import MarkerArray, Marker

from giskard_msgs.srv import UpdateWorld, UpdateWorldResponse, UpdateWorldRequest, GetGroupNamesResponse, \
    GetGroupNamesRequest, RegisterGroupRequest, RegisterGroupResponse, \
    GetGroupInfoResponse, GetGroupInfoRequest, DyeGroupResponse, GetGroupNames, GetGroupInfo, RegisterGroup, DyeGroup, \
    DyeGroupRequest
from giskardpy.data_types import JointStates
from giskardpy.exceptions import CorruptShapeException, UnknownGroupException, \
    UnsupportedOptionException, DuplicateNameException, UnknownLinkException
from giskardpy.god_map import god_map
from giskardpy.model.world import WorldBranch
from giskardpy.tree.behaviors.plugin import GiskardBehavior
from giskardpy.utils import logging
from giskardpy.utils.decorators import record_time
from giskardpy.utils.tfwrapper import transform_pose


def exception_to_response(e, req):
    def error_in_list(error, list_of_errors):
        result = False
        for x in list_of_errors:
            result |= isinstance(error, x)
        return result

    if error_in_list(e, [CorruptShapeException, ParseError]):
        traceback.print_exc()
        if req.body.type == req.body.MESH_BODY:
            return UpdateWorldResponse(UpdateWorldResponse.CORRUPT_MESH_ERROR, str(e))
        elif req.body.type == req.body.URDF_BODY:
            return UpdateWorldResponse(UpdateWorldResponse.CORRUPT_URDF_ERROR, str(e))
        return UpdateWorldResponse(UpdateWorldResponse.CORRUPT_SHAPE_ERROR, str(e))
    elif error_in_list(e, [UnknownGroupException]):
        traceback.print_exc()
        return UpdateWorldResponse(UpdateWorldResponse.UNKNOWN_GROUP_ERROR, str(e))
    elif error_in_list(e, [UnknownLinkException]):
        traceback.print_exc()
        return UpdateWorldResponse(UpdateWorldResponse.UNKNOWN_LINK_ERROR, str(e))
    elif error_in_list(e, [DuplicateNameException]):
        traceback.print_exc()
        return UpdateWorldResponse(UpdateWorldResponse.DUPLICATE_GROUP_ERROR, str(e))
    elif error_in_list(e, [UnsupportedOptionException]):
        traceback.print_exc()
        return UpdateWorldResponse(UpdateWorldResponse.UNSUPPORTED_OPTIONS, str(e))
    elif error_in_list(e, [TransformException]):
        return UpdateWorldResponse(UpdateWorldResponse.TF_ERROR, str(e))
    else:
        traceback.print_exc()
        return UpdateWorldResponse(UpdateWorldResponse.ERROR,
                                   '{}: {}'.format(e.__class__.__name__,
                                                   str(e)))


class WorldUpdater(GiskardBehavior):
    READY = 0
    BUSY = 1
    STALL = 2

    @profile
    def __init__(self, name: str):
        super().__init__(name)
        self.original_link_names = god_map.world.link_names_as_set
        self.service_in_use = Queue(maxsize=1)
        self.work_permit = Queue(maxsize=1)
        self.update_ticked = Queue(maxsize=1)
        self.timer_state = self.READY

    @record_time
    @profile
    def setup(self, timeout: float = 5.0):
        self.marker_publisher = rospy.Publisher('~visualization_marker_array', MarkerArray, queue_size=1)
        self.srv_update_world = rospy.Service('~update_world', UpdateWorld, self.update_world_cb)
        self.get_group_names = rospy.Service('~get_group_names', GetGroupNames, self.get_group_names_cb)
        self.get_group_info = rospy.Service('~get_group_info', GetGroupInfo, self.get_group_info_cb)
        self.register_groups = rospy.Service('~register_groups', RegisterGroup, self.register_groups_cb)
        self.dye_group = rospy.Service('~dye_group', DyeGroup, self.dye_group)
<<<<<<< HEAD
        self.get_control_mode = rospy.Service('~get_control_mode', Trigger, self.get_control_mode_cb)
        # self.dump_state_srv = rospy.Service('~dump_state', Trigger, self.dump_state_cb)
=======
>>>>>>> 34f0df80
        return super(WorldUpdater, self).setup(timeout)

    def get_control_mode_cb(self, req: TriggerRequest) -> TriggerResponse:
        control_mode = self.god_map.get_data(identifier.control_mode)
        res = TriggerResponse()
        res.success = True
        res.message = str(control_mode).split('.')[1]
        return res


    def dye_group(self, req: DyeGroupRequest):
        res = DyeGroupResponse()
        try:
            god_map.world.dye_group(req.group_name, req.color)
            res.error_codes = DyeGroupResponse.SUCCESS
            for link_name in god_map.world.groups[req.group_name].links:
                god_map.world.links[link_name].reset_cache()
            logging.loginfo(
                f'dyed group \'{req.group_name}\' to r:{req.color.r} g:{req.color.g} b:{req.color.b} a:{req.color.a}')
        except UnknownGroupException:
            res.error_codes = DyeGroupResponse.GROUP_NOT_FOUND_ERROR
        return res

    @profile
    def register_groups_cb(self, req: RegisterGroupRequest) -> RegisterGroupResponse:
        link_name = god_map.world.search_for_link_name(req.root_link_name, req.parent_group_name)
        god_map.world.register_group(req.group_name, link_name)
        res = RegisterGroupResponse()
        res.error_codes = res.SUCCESS
        return res

    @profile
    def get_group_names_cb(self, req: GetGroupNamesRequest) -> GetGroupNamesResponse:
        group_names = god_map.world.group_names
        res = GetGroupNamesResponse()
        res.group_names = list(group_names)
        return res

    @profile
    def get_group_info_cb(self, req: GetGroupInfoRequest) -> GetGroupInfoResponse:
        res = GetGroupInfoResponse()
        res.error_codes = GetGroupInfoResponse.SUCCESS
        try:
            group = god_map.world.groups[req.group_name]  # type: WorldBranch
            res.controlled_joints = [str(j.short_name) for j in group.controlled_joints]
            res.links = list(sorted(str(x.short_name) for x in group.link_names_as_set))
            res.child_groups = list(sorted(str(x) for x in group.groups.keys()))
            res.root_link_pose.pose = group.base_pose
            res.root_link_pose.header.frame_id = str(god_map.world.root_link_name)
            for key, value in group.state.items():
                res.joint_state.name.append(str(key))
                res.joint_state.position.append(value.position)
                res.joint_state.velocity.append(value.velocity)
        except KeyError as e:
            logging.logerr(f'no object with the name {req.group_name} was found')
            res.error_codes = GetGroupInfoResponse.GROUP_NOT_FOUND_ERROR

        return res

    @record_time
    @profile
    def update(self):
        try:
            if self.timer_state == self.STALL:
                self.timer_state = self.READY
                return Status.SUCCESS
            if self.service_in_use.empty():
                return Status.SUCCESS
            else:
                if self.timer_state == self.READY:
                    self.timer_state = self.BUSY
                    self.work_permit.put(1)
            return Status.RUNNING
        finally:
            if self.update_ticked.empty():
                self.update_ticked.put(1)

    @profile
    def update_world_cb(self, req: UpdateWorldRequest) -> UpdateWorldResponse:
        """
        Callback function of the ROS service to update the internal giskard world.
        :param req: Service request as received from the service client.
        :return: Service response, reporting back any runtime errors that occurred.
        """
        self.service_in_use.put('muh')
        try:
            # make sure update had a chance to add a work permit
            self.update_ticked.get()
            # calling this twice, because it may still have a tick from the prev update call
            self.update_ticked.get()
            self.work_permit.get(timeout=req.timeout)
            try:
                if req.operation == UpdateWorldRequest.ADD:
                    self.add_object(req)
                elif req.operation == UpdateWorldRequest.UPDATE_PARENT_LINK:
                    self.update_parent_link(req)
                elif req.operation == UpdateWorldRequest.UPDATE_POSE:
                    self.update_group_pose(req)
                elif req.operation == UpdateWorldRequest.REMOVE:
                    self.remove_object(req.group_name)
                elif req.operation == UpdateWorldRequest.REMOVE_ALL:
                    self.clear_world()
                else:
                    return UpdateWorldResponse(UpdateWorldResponse.INVALID_OPERATION,
                                               f'Received invalid operation code: {req.operation}')
                return UpdateWorldResponse()
            except Exception as e:
                return exception_to_response(e, req)
        except Exception as e:
            response = UpdateWorldResponse()
            response.error_codes = UpdateWorldResponse.BUSY
            logging.logwarn('Rejected world update because Giskard is busy.')
            return response
        finally:
            self.timer_state = self.STALL
            self.service_in_use.get_nowait()
            self.clear_markers()

    @profile
    def add_object(self, req: UpdateWorldRequest):
        req.parent_link = god_map.world.search_for_link_name(req.parent_link, req.parent_link_group)
        world_body = req.body
        if req.pose.header.frame_id == '':
            raise TransformException('Frame_id in pose is not set.')
        try:
            global_pose = transform_pose(target_frame=god_map.world.root_link_name, pose=req.pose, timeout=0.5)
        except:
            req.pose.header.frame_id = god_map.world.search_for_link_name(req.pose.header.frame_id)
            global_pose = god_map.world.transform_msg(god_map.world.root_link_name, req.pose)

        global_pose = god_map.world.transform_msg(req.parent_link, global_pose).pose
        god_map.world.add_world_body(group_name=req.group_name,
                                     msg=world_body,
                                     pose=global_pose,
                                     parent_link_name=req.parent_link)
        # SUB-CASE: If it is an articulated object, open up a joint state subscriber
        logging.loginfo(f'Attached object \'{req.group_name}\' at \'{req.parent_link}\'.')
        if world_body.joint_state_topic:
            god_map.tree.wait_for_goal.synchronization.sync_joint_state_topic(
                group_name=req.group_name,
                topic_name=world_body.joint_state_topic)
        # FIXME also keep track of base pose
        if world_body.tf_root_link_name:
            raise NotImplementedError('tf_root_link_name is not implemented')

    @profile
    def update_group_pose(self, req: UpdateWorldRequest):
        if req.group_name not in god_map.world.groups:
            raise UnknownGroupException(f'Can\'t update pose of unknown group: \'{req.group_name}\'')
        group = god_map.world.groups[req.group_name]
        joint_name = group.root_link.parent_joint_name
        pose = god_map.world.transform_msg(god_map.world.joints[joint_name].parent_link_name, req.pose).pose
        god_map.world.joints[joint_name].update_transform(pose)
        god_map.world.notify_state_change()

    @profile
    def update_parent_link(self, req: UpdateWorldRequest):
        req.parent_link = god_map.world.search_for_link_name(link_name=req.parent_link,
                                                             group_name=req.parent_link_group)
        if req.group_name not in god_map.world.groups:
            raise UnknownGroupException(f'Can\'t attach to unknown group: \'{req.group_name}\'')
        group = god_map.world.groups[req.group_name]
        if group.root_link_name != req.parent_link:
            old_parent_link = group.parent_link_of_root
            god_map.world.move_group(req.group_name, req.parent_link)
            logging.loginfo(f'Reattached \'{req.group_name}\' from \'{old_parent_link}\' to \'{req.parent_link}\'.')
        else:
            logging.logwarn(f'Didn\'t update world. \'{req.group_name}\' is already attached to \'{req.parent_link}\'.')

    @profile
    def remove_object(self, name: str):
        if name not in god_map.world.groups:
            raise UnknownGroupException(f'Can not remove unknown group: {name}.')
        god_map.world.delete_group(name)
        god_map.world.cleanup_unused_free_variable()
        god_map.tree.wait_for_goal.synchronization.remove_group_behaviors(name)
        logging.loginfo(f'Deleted \'{name}\'.')

    @profile
    def clear_world(self):
        tmp_state = deepcopy(god_map.world.state)
        god_map.world.delete_all_but_robots()
        god_map.tree.wait_for_goal.synchronization.remove_added_behaviors()
        # copy only state of joints that didn't get deleted
        remaining_free_variables = list(god_map.world.free_variables.keys()) + list(
            god_map.world.virtual_free_variables.keys())
        god_map.world.state = JointStates({k: v for k, v in tmp_state.items() if k in remaining_free_variables})
        god_map.world.notify_state_change()
        god_map.collision_scene.sync()
        god_map.collision_avoidance_config.setup()
        self.clear_markers()
        logging.loginfo('Cleared world.')

    def clear_markers(self):
        msg = MarkerArray()
        marker = Marker()
        marker.action = Marker.DELETEALL
        msg.markers.append(marker)
        self.marker_publisher.publish(msg)<|MERGE_RESOLUTION|>--- conflicted
+++ resolved
@@ -6,13 +6,10 @@
 
 import rospy
 from py_trees import Status
-<<<<<<< HEAD
 from py_trees.meta import running_is_success
 
 from giskardpy.tree.control_modes import ControlModes
 from std_srvs.srv import Trigger, TriggerRequest, TriggerResponse
-=======
->>>>>>> 34f0df80
 from tf2_py import TransformException
 from visualization_msgs.msg import MarkerArray, Marker
 
@@ -89,11 +86,8 @@
         self.get_group_info = rospy.Service('~get_group_info', GetGroupInfo, self.get_group_info_cb)
         self.register_groups = rospy.Service('~register_groups', RegisterGroup, self.register_groups_cb)
         self.dye_group = rospy.Service('~dye_group', DyeGroup, self.dye_group)
-<<<<<<< HEAD
         self.get_control_mode = rospy.Service('~get_control_mode', Trigger, self.get_control_mode_cb)
         # self.dump_state_srv = rospy.Service('~dump_state', Trigger, self.dump_state_cb)
-=======
->>>>>>> 34f0df80
         return super(WorldUpdater, self).setup(timeout)
 
     def get_control_mode_cb(self, req: TriggerRequest) -> TriggerResponse:
