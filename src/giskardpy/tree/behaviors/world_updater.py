import traceback
from collections import defaultdict
from itertools import product
from queue import Queue
from time import time
from xml.etree.ElementTree import ParseError

import rospy
from py_trees import Status
from py_trees.meta import running_is_success
from tf2_py import TransformException
from visualization_msgs.msg import MarkerArray, Marker
import giskardpy.utils.tfwrapper as tf
import giskardpy.casadi_wrapper as w
import giskardpy.identifier as identifier
from giskard_msgs.srv import UpdateWorld, UpdateWorldResponse, UpdateWorldRequest, GetGroupNamesResponse, \
    GetGroupNamesRequest, RegisterGroupRequest, RegisterGroupResponse, \
    GetGroupInfoResponse, GetGroupInfoRequest, DyeGroupResponse, GetGroupNames, GetGroupInfo, RegisterGroup, DyeGroup
from giskardpy.data_types import PrefixName
from giskardpy.exceptions import CorruptShapeException, UnknownGroupException, \
    UnsupportedOptionException, DuplicateNameException, UnknownLinkException
from giskardpy.model.world import SubWorldTree
from giskardpy.tree.behaviors.plugin import GiskardBehavior
from giskardpy.tree.behaviors.sync_configuration import SyncConfiguration
from giskardpy.tree.behaviors.sync_tf_frames import SyncTfFrames
from giskardpy.utils import logging
from giskardpy.utils.tfwrapper import transform_pose, msg_to_homogeneous_matrix


def exception_to_response(e, req):
    def error_in_list(error, list_of_errors):
        result = False
        for x in list_of_errors:
            result |= isinstance(error, x)
        return result

    if error_in_list(e, [CorruptShapeException, ParseError]):
        traceback.print_exc()
        if req.body.type == req.body.MESH_BODY:
            return UpdateWorldResponse(UpdateWorldResponse.CORRUPT_MESH_ERROR, str(e))
        elif req.body.type == req.body.URDF_BODY:
            return UpdateWorldResponse(UpdateWorldResponse.CORRUPT_URDF_ERROR, str(e))
        return UpdateWorldResponse(UpdateWorldResponse.CORRUPT_SHAPE_ERROR, str(e))
    elif error_in_list(e, [UnknownGroupException]):
        traceback.print_exc()
        return UpdateWorldResponse(UpdateWorldResponse.UNKNOWN_GROUP_ERROR, str(e))
    elif error_in_list(e, [UnknownLinkException]):
        traceback.print_exc()
        return UpdateWorldResponse(UpdateWorldResponse.UNKNOWN_LINK_ERROR, str(e))
    elif error_in_list(e, [DuplicateNameException]):
        traceback.print_exc()
        return UpdateWorldResponse(UpdateWorldResponse.DUPLICATE_GROUP_ERROR, str(e))
    elif error_in_list(e, [UnsupportedOptionException]):
        traceback.print_exc()
        return UpdateWorldResponse(UpdateWorldResponse.UNSUPPORTED_OPTIONS, str(e))
    elif error_in_list(e, [TransformException]):
        return UpdateWorldResponse(UpdateWorldResponse.TF_ERROR, str(e))
    else:
        traceback.print_exc()
        return UpdateWorldResponse(UpdateWorldResponse.ERROR,
                                   '{}: {}'.format(e.__class__.__name__,
                                                   str(e)))


class WorldUpdater(GiskardBehavior):
    READY = 0
    BUSY = 1
    STALL = 2

    # TODO reject changes if plugin not active or something
    @profile
    def __init__(self, name: str):
<<<<<<< HEAD
        self.added_plugin_names = defaultdict(list)
        super().__init__(name)
        self.original_link_names = self.robot.link_names
=======
        self.added_plugin_names = []
        super(WorldUpdater, self).__init__(name)
        self.map_frame = self.get_god_map().get_data(identifier.map_frame)
        self.original_link_names = self.world.link_names
>>>>>>> a018cd7d
        self.service_in_use = Queue(maxsize=1)
        self.work_permit = Queue(maxsize=1)
        self.update_ticked = Queue(maxsize=1)
        self.timer_state = self.READY

    @profile
    def setup(self, timeout: float = 5.0):
        self.marker_publisher = rospy.Publisher('~visualization_marker_array', MarkerArray, queue_size=1)
        self.srv_update_world = rospy.Service('~update_world', UpdateWorld, self.update_world_cb)
        self.get_group_names = rospy.Service('~get_group_names', GetGroupNames, self.get_group_names_cb)
        self.get_group_info = rospy.Service('~get_group_info', GetGroupInfo, self.get_group_info_cb)
        self.register_groups = rospy.Service('~register_groups', RegisterGroup, self.register_groups_cb)
        self.dye_group = rospy.Service('~dye_group', DyeGroup, self.dye_group)
        # self.dump_state_srv = rospy.Service('~dump_state', Trigger, self.dump_state_cb)
        return super(WorldUpdater, self).setup(timeout)

    def dye_group(self, req):
        group_name = req.group_name
        res = DyeGroupResponse()
        if group_name in self.world.groups:
            for _, link in self.world.groups[req.group_name].links.items():
                link.dye_collisions(req.color)
            res.error_codes = DyeGroupResponse.SUCCESS
        else:
            res.error_codes = DyeGroupResponse.GROUP_NOT_FOUND_ERROR
        return res

    @profile
    def register_groups_cb(self, req: RegisterGroupRequest) -> RegisterGroupResponse:
        link_name = self.world.groups[req.parent_group_name].get_link_short_name_match(req.root_link_name)
        self.world.register_group(req.group_name, link_name)
        res = RegisterGroupResponse()
        res.error_codes = res.SUCCESS
        return res

    @profile
    def get_group_names_cb(self, req: GetGroupNamesRequest) -> GetGroupNamesResponse:
        group_names = self.world.group_names
        res = GetGroupNamesResponse()
        res.group_names = group_names
        return res

    @profile
    def get_group_info_cb(self, req: GetGroupInfoRequest) -> GetGroupInfoResponse:
        res = GetGroupInfoResponse()
        res.error_codes = GetGroupInfoResponse.SUCCESS
        try:
            group = self.world.groups[req.group_name]  # type: SubWorldTree
            res.controlled_joints = [str(j) for j in group.controlled_joints]
            res.links = list(sorted(str(x) for x in group.link_names))
            res.child_groups = list(sorted(str(x) for x in group.groups.keys()))
            # tree = self.god_map.unsafe_get_data(identifier.tree_manager)  # type: TreeManager
            # node_name = str(PrefixName(req.group_name, 'js'))
            # if node_name in tree.tree_nodes:
            #     res.joint_state_topic = tree.tree_nodes[node_name].node.joint_state_topic
            res.root_link_pose.pose = group.base_pose
            res.root_link_pose.header.frame_id = self.world.root_link_name
            for key, value in group.state.items():
                res.joint_state.name.append(str(key))
                res.joint_state.position.append(value.position)
                res.joint_state.velocity.append(value.velocity)
        except KeyError as e:
            logging.logerr('no object with the name {} was found'.format(req.group_name))
            res.error_codes = GetGroupInfoResponse.GROUP_NOT_FOUND_ERROR

        return res

    @profile
    def update(self):
        try:
            if self.timer_state == self.STALL:
                self.timer_state = self.READY
                return Status.SUCCESS
            if self.service_in_use.empty():
                return Status.SUCCESS
            else:
                if self.timer_state == self.READY:
                    self.timer_state = self.BUSY
                    self.work_permit.put(1)
            return Status.RUNNING
        finally:
            if self.update_ticked.empty():
                self.update_ticked.put(1)

    @profile
    def update_world_cb(self, req: UpdateWorldRequest) -> UpdateWorldResponse:
        """
        Callback function of the ROS service to update the internal giskard world.
        :param req: Service request as received from the service client.
        :return: Service response, reporting back any runtime errors that occurred.
        """
        self.service_in_use.put('muh')
        try:
            # make sure update had a chance to add a work permit
            self.update_ticked.get()
            # calling this twice, because it may still have a tick from the prev update call
            self.update_ticked.get()
            self.work_permit.get(timeout=req.timeout)
            with self.get_god_map():
                self.clear_markers()
                try:
                    if req.operation == UpdateWorldRequest.ADD:
                        self.add_object(req)
                    elif req.operation == UpdateWorldRequest.UPDATE_PARENT_LINK:
                        self.update_parent_link(req)
                    elif req.operation == UpdateWorldRequest.UPDATE_POSE:
                        self.update_group_pose(req)
                    elif req.operation == UpdateWorldRequest.REMOVE:
                        self.remove_object(req.group_name)
                    elif req.operation == UpdateWorldRequest.REMOVE_ALL:
                        self.clear_world()
                    else:
                        return UpdateWorldResponse(UpdateWorldResponse.INVALID_OPERATION,
                                                   f'Received invalid operation code: {req.operation}')
                    return UpdateWorldResponse()
                except Exception as e:
                    return exception_to_response(e, req)
        except Exception as e:
            response = UpdateWorldResponse()
            response.error_codes = UpdateWorldResponse.BUSY
            logging.logwarn('Rejected world update because Giskard is busy.')
            return response
        finally:
            self.timer_state = self.STALL
            self.service_in_use.get_nowait()

    def handle_convention(self, req: UpdateWorldRequest):
        # default to world root if all is empty
        if req.parent_link_group == '' and req.parent_link == '':
            req.parent_link = self.world.root_link_name
        # if only one robot added, try to infer parent group and link from it
        elif len(self.collision_scene.robots) == 1:
            # default to robot group, if parent link name is not empty
            if req.parent_link_group == '':
                req.parent_link_group = self.collision_scene.robot_names[0]
            if req.parent_link == '':
               req.parent_link = self.world.groups[req.parent_link_group].root_link_name
            req.parent_link = self.world.groups[req.parent_link_group].get_link_short_name_match(req.parent_link)
        else:
            if req.parent_link != '':
                req.parent_link_group = self.world.get_group_containing_link_short_name(req.parent_link)
            if req.parent_link_group == '':
                raise UnknownGroupException('Parent link group has to be set.')
            if req.parent_link == '':
                req.parent_link = self.world.groups[req.parent_link_group].get_link_short_name_match(req.parent_link)
        return req

    @profile
    def add_object(self, req: UpdateWorldRequest):
        # assumes that parent has god map lock
        # t = time()
        req = self.handle_convention(req)
        world_body = req.body
        try:
            global_pose = transform_pose(tf.get_tf_root(), req.pose)
        except:
            global_pose = req.pose
        global_pose = self.world.transform_pose(req.parent_link, global_pose).pose
        self.world.add_world_body(group_name=req.group_name,
                                  msg=world_body,
                                  pose=global_pose,
                                  parent_link_name=req.parent_link)
        # SUB-CASE: If it is an articulated object, open up a joint state subscriber
        # FIXME also keep track of base pose
        logging.loginfo(f'Added object \'{req.group_name}\' on \'{req.parent_link_group}\' at \'{req.parent_link}\'.')
        if world_body.joint_state_topic:
            # plugin_name = str(PrefixName(req.group_name, 'js'))
            plugin = running_is_success(SyncConfiguration)(joint_state_topic=world_body.joint_state_topic)
            self.tree.insert_node(plugin, 'Synchronize', 1)
            self.added_plugin_names[req.group_name].append(plugin.name)
            logging.loginfo(f'Added configuration plugin for \'{req.group_name}\' to tree.')
        if world_body.tf_root_link_name:
            raise NotImplementedError('tf_root_link_name is not implemented')
            plugin_name = str(PrefixName(world_body.name, 'localization'))
            plugin = SyncTfFrames(plugin_name,
                                  frames=world_body.tf_root_link_name)
            self.tree.insert_node(plugin, 'Synchronize', 1)
            self.added_plugin_names[req.group_name].append(plugin.name)
            logging.loginfo(f'Added localization plugin for \'{req.group_name}\' to tree.')
        parent_group = self.world.get_parent_group_name(req.group_name)
        self.collision_scene.update_group_blacklist(parent_group)
        self.collision_scene.blacklist_inter_group_collisions()
        # logging.logwarn(f'adding took {time() - t:03}')

    @profile
    def update_group_pose(self, req: UpdateWorldRequest):
        if req.group_name not in self.world.groups:
            raise UnknownGroupException(f'Can\'t update pose of unknown group: \'{req.group_name}\'')
        group = self.world.groups[req.group_name]
        joint_name = group.parent_link.parent_joint_name
        pose = self.world.transform_pose(self.world.joints[joint_name].parent_link_name, req.pose).pose
        pose = w.Matrix(msg_to_homogeneous_matrix(pose))
        self.world.update_joint_parent_T_child(joint_name, pose)
        # self.collision_scene.remove_black_list_entries(set(group.link_names_with_collisions))
        # self.collision_scene.update_collision_blacklist(
        #     link_combinations=set(product(group.link_names_with_collisions,
        #                                   self.world.link_names_with_collisions)))

    @profile
    def update_parent_link(self, req: UpdateWorldRequest):
        # assumes that parent has god map lock
        req = self.handle_convention(req)
        if req.group_name not in self.world.groups:
            raise UnknownGroupException(f'Can\'t attach to unknown group: \'{req.group_name}\'')
        group = self.world.groups[req.group_name]
        if group.root_link_name != req.parent_link:
            old_parent_link = group.parent_link_of_root
            self.world.move_group(req.group_name, req.parent_link)
            logging.loginfo(f'Reattached \'{req.group_name}\' from \'{old_parent_link}\' to \'{req.parent_link}\'.')
            self.collision_scene.remove_black_list_entries(set(group.link_names_with_collisions))
            self.collision_scene.update_collision_blacklist(
                link_combinations=set(product(group.link_names_with_collisions,
                                              self.world.link_names_with_collisions)))
        else:
            logging.logwarn(f'Didn\'t update world. \'{req.group_name}\' is already attached to \'{req.parent_link}\'.')

    @profile
    def remove_object(self, name):
        # assumes that parent has god map lock
        if name not in self.world.groups:
            raise UnknownGroupException(f'Can not remove unknown group: {name}.')
        self.collision_scene.remove_black_list_entries(set(self.world.groups[name].link_names_with_collisions))
        self.world.delete_group(name)
        self._remove_plugins_of_group(name)
        logging.loginfo(f'Deleted \'{name}\'.')

    def _remove_plugins_of_group(self, group_name):
        for plugin_name in self.added_plugin_names[group_name]:
            self.tree.remove_node(plugin_name)
        del self.added_plugin_names[group_name]

    @profile
    def clear_world(self):
        # assumes that parent has god map lock
        self.collision_scene.reset_collision_blacklist()
<<<<<<< HEAD
        self.world.delete_all_but_robot()
        for group_name in list(self.added_plugin_names.keys()):
            self._remove_plugins_of_group(group_name)
        self.added_plugin_names = defaultdict(list)
=======
        collision_scene = self.god_map.unsafe_get_data(identifier.collision_scene)
        robot_names = collision_scene.robot_names
        self.world.delete_all_but_robots(robot_names)
        for plugin_name in self.added_plugin_names:
            self.tree.remove_node(plugin_name)
        self.added_plugin_names = []
>>>>>>> a018cd7d
        logging.loginfo('Cleared world.')

    def clear_markers(self):
        msg = MarkerArray()
        marker = Marker()
        marker.action = Marker.DELETEALL
        msg.markers.append(marker)
        self.marker_publisher.publish(msg)

    # def dump_state_cb(self, data):
    #     try:
    #         path = self.get_god_map().unsafe_get_data(identifier.data_folder)
    #         folder_name = datetime.now().strftime('%Y-%m-%d-%H-%M-%S')
    #         folder_path = '{}{}'.format(path, folder_name)
    #         os.mkdir(folder_path)
    #         robot = self.unsafe_get_robot()
    #         world = self.unsafe_get_world()
    #         with open("{}/dump.txt".format(folder_path), 'w') as f:
    #             tree_manager = self.get_god_map().unsafe_get_data(identifier.tree_manager)  # type: TreeManager
    #             joint_state_message = tree_manager.get_node('js1').lock.get()
    #             f.write("initial_robot_joint_state_dict = ")
    #             write_dict(to_joint_state_position_dict(joint_state_message), f)
    #             f.write("try:\n" +
    #                     "   x_joint = initial_robot_joint_state_dict[\"odom_x_joint\"]\n" +
    #                     "   y_joint = initial_robot_joint_state_dict[\"odom_y_joint\"]\n" +
    #                     "   z_joint = initial_robot_joint_state_dict[\"odom_z_joint\"]\n" +
    #                     "   base_pose = PoseStamped()\n" +
    #                     "   base_pose.header.frame_id = \"map\"\n" +
    #                     "   base_pose.pose.position = Point(x_joint, y_joint, 0)\n" +
    #                     "   base_pose.pose.orientation = Quaternion(*quaternion_about_axis(z_joint, [0, 0, 1]))\n" +
    #                     "   zero_pose.teleport_base(base_pose)\n" +
    #                     "except:\n" +
    #                     "   logging.loginfo(\'no x,y and z joint\')\n\n")
    #             f.write("zero_pose.send_and_check_joint_goal(initial_robot_joint_state_dict)\n")
    #             robot_base_pose = PoseStamped()
    #             robot_base_pose.header.frame_id = 'map'
    #             robot_base_pose.pose = robot.base_pose
    #             f.write("map_odom_transform_dict = ")
    #             write_dict(convert_ros_message_to_dictionary(robot_base_pose), f)
    #             f.write(
    #                 "map_odom_pose_stamped = convert_dictionary_to_ros_message(\'geometry_msgs/PoseStamped\', map_odom_transform_dict)\n")
    #             f.write("map_odom_transform = Transform()\n" +
    #                     "map_odom_transform.rotation = map_odom_pose_stamped.pose.orientation\n" +
    #                     "map_odom_transform.translation = map_odom_pose_stamped.pose.position\n\n")
    #             f.write(
    #                 "set_odom_map_transform = rospy.ServiceProxy('/map_odom_transform_publisher/update_map_odom_transform', UpdateTransform)\n")
    #             f.write("set_odom_map_transform(map_odom_transform)\n")
    #
    #             original_robot = URDFObject(robot.original_urdf)
    #             link_names = robot.get_link_names()
    #             original_link_names = original_robot.get_link_names()
    #             attached_objects = list(set(link_names).difference(original_link_names))
    #             for object_name in attached_objects:
    #                 parent = robot.get_parent_link_of_joint(object_name)
    #                 pose = robot.compute_fk_pose(parent, object_name)
    #                 world_object = robot.get_sub_tree_at_joint(object_name)
    #                 f.write("#attach {}\n".format(object_name))
    #                 with open("{}/{}.urdf".format(folder_path, object_name), 'w') as f_urdf:
    #                     f_urdf.write(world_object.original_urdf)
    #
    #                 f.write('with open(\'{}/{}.urdf\', \"r\") as f:\n'.format(folder_path, object_name))
    #                 f.write("   {}_urdf = f.read()\n".format(object_name))
    #                 f.write("{0}_name = \"{0}\"\n".format(object_name))
    #                 f.write("{}_pose_stamped_dict = ".format(object_name))
    #                 write_dict(convert_ros_message_to_dictionary(pose), f)
    #                 f.write(
    #                     "{0}_pose_stamped = convert_dictionary_to_ros_message('geometry_msgs/PoseStamped', {0}_pose_stamped_dict)\n".format(
    #                         object_name))
    #                 f.write(
    #                     "zero_pose.add_urdf(name={0}_name, urdf={0}_urdf, pose={0}_pose_stamped)\n".format(object_name))
    #                 f.write(
    #                     "zero_pose.attach_existing(name={0}_name, frame_id=\'{1}\')\n".format(object_name, parent))
    #
    #             for object_name, world_object in world.get_objects().items():  # type: (str, WorldObject)
    #                 f.write("#add {}\n".format(object_name))
    #                 with open("{}/{}.urdf".format(folder_path, object_name), 'w') as f_urdf:
    #                     f_urdf.write(world_object.original_urdf)
    #
    #                 f.write('with open(\'{}/{}.urdf\', \"r\") as f:\n'.format(folder_path, object_name))
    #                 f.write("   {}_urdf = f.read()\n".format(object_name))
    #                 f.write("{0}_name = \"{0}\"\n".format(object_name))
    #                 f.write("{0}_js_topic = \"{0}_js_topic\"\n".format(object_name))
    #                 f.write("{}_pose_dict = ".format(object_name))
    #                 write_dict(convert_ros_message_to_dictionary(world_object.base_pose), f)
    #                 f.write(
    #                     "{0}_pose = convert_dictionary_to_ros_message('geometry_msgs/Pose', {0}_pose_dict)\n".format(
    #                         object_name))
    #                 f.write("{}_pose_stamped = PoseStamped()\n".format(object_name))
    #                 f.write("{0}_pose_stamped.pose = {0}_pose\n".format(object_name))
    #                 f.write("{0}_pose_stamped.header.frame_id = \"map\"\n".format(object_name))
    #                 f.write(
    #                     "zero_pose.add_urdf(name={0}_name, urdf={0}_urdf, pose={0}_pose_stamped, js_topic={0}_js_topic, set_js_topic=None)\n".format(
    #                         object_name))
    #                 f.write("{}_joint_state = ".format(object_name))
    #                 write_dict(to_joint_state_position_dict((dict_to_joint_states(world_object.joint_state))), f)
    #                 f.write("zero_pose.set_object_joint_state({0}_name, {0}_joint_state)\n\n".format(object_name))
    #
    #             last_goal = self.get_god_map().unsafe_get_data(identifier.next_move_goal)
    #             if last_goal:
    #                 f.write('last_goal_dict = ')
    #                 write_dict(convert_ros_message_to_dictionary(last_goal), f)
    #                 f.write(
    #                     "last_goal_msg = convert_dictionary_to_ros_message('giskard_msgs/MoveCmd', last_goal_dict)\n")
    #                 f.write("last_action_goal = MoveActionGoal()\n")
    #                 f.write("last_move_goal = MoveGoal()\n")
    #                 f.write("last_move_goal.cmd_seq = [last_goal_msg]\n")
    #                 f.write("last_move_goal.type = MoveGoal.PLAN_AND_EXECUTE\n")
    #                 f.write("last_action_goal.goal = last_move_goal\n")
    #                 f.write("zero_pose.send_and_check_goal(goal=last_action_goal)\n")
    #             else:
    #                 f.write('#no goal\n')
    #         logging.loginfo('saved dump to {}'.format(folder_path))
    #     except:
    #         logging.logerr('failed to dump state pls try again')
    #         res = TriggerResponse()
    #         res.message = 'failed to dump state pls try again'
    #         return TriggerResponse()
    #     res = TriggerResponse()
    #     res.success = True
    #     res.message = 'saved dump to {}'.format(folder_path)
    #     return res<|MERGE_RESOLUTION|>--- conflicted
+++ resolved
@@ -70,16 +70,9 @@
     # TODO reject changes if plugin not active or something
     @profile
     def __init__(self, name: str):
-<<<<<<< HEAD
         self.added_plugin_names = defaultdict(list)
         super().__init__(name)
-        self.original_link_names = self.robot.link_names
-=======
-        self.added_plugin_names = []
-        super(WorldUpdater, self).__init__(name)
-        self.map_frame = self.get_god_map().get_data(identifier.map_frame)
         self.original_link_names = self.world.link_names
->>>>>>> a018cd7d
         self.service_in_use = Queue(maxsize=1)
         self.work_permit = Queue(maxsize=1)
         self.update_ticked = Queue(maxsize=1)
@@ -119,7 +112,7 @@
     def get_group_names_cb(self, req: GetGroupNamesRequest) -> GetGroupNamesResponse:
         group_names = self.world.group_names
         res = GetGroupNamesResponse()
-        res.group_names = group_names
+        res.group_names = list(group_names)
         return res
 
     @profile
@@ -315,19 +308,10 @@
     def clear_world(self):
         # assumes that parent has god map lock
         self.collision_scene.reset_collision_blacklist()
-<<<<<<< HEAD
-        self.world.delete_all_but_robot()
+        self.world.delete_all_but_robots()
         for group_name in list(self.added_plugin_names.keys()):
             self._remove_plugins_of_group(group_name)
         self.added_plugin_names = defaultdict(list)
-=======
-        collision_scene = self.god_map.unsafe_get_data(identifier.collision_scene)
-        robot_names = collision_scene.robot_names
-        self.world.delete_all_but_robots(robot_names)
-        for plugin_name in self.added_plugin_names:
-            self.tree.remove_node(plugin_name)
-        self.added_plugin_names = []
->>>>>>> a018cd7d
         logging.loginfo('Cleared world.')
 
     def clear_markers(self):
