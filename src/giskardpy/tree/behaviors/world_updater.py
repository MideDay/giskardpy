import traceback
from itertools import product
from queue import Queue
from xml.etree.ElementTree import ParseError
import giskardpy.casadi_wrapper as w
import rospy
from py_trees import Status
from py_trees.meta import running_is_success
from tf2_py import TransformException
from visualization_msgs.msg import MarkerArray, Marker

import giskardpy.identifier as identifier
from giskard_msgs.srv import UpdateWorld, UpdateWorldResponse, UpdateWorldRequest, GetGroupNames, GetGroupInfo, \
    GetGroupNamesResponse, GetGroupNamesRequest, RegisterGroup, RegisterGroupRequest, RegisterGroupResponse, \
    GetGroupInfoResponse, GetGroupInfoRequest
from giskardpy.data_types import PrefixName
from giskardpy.exceptions import CorruptShapeException, UnknownGroupException, \
    UnsupportedOptionException, DuplicateNameException, UnknownLinkException
from giskardpy.model.world import SubWorldTree
from giskardpy.tree.behaviors.plugin import GiskardBehavior
from giskardpy.tree.behaviors.sync_configuration import SyncConfiguration
from giskardpy.tree.behaviors.sync_localization import SyncLocalization
from giskardpy.utils import logging
from giskardpy.utils.tfwrapper import transform_pose, msg_to_homogeneous_matrix


def exception_to_response(e, req):
    def error_in_list(error, list_of_errors):
        result = False
        for x in list_of_errors:
            result |= isinstance(error, x)
        return result

    if error_in_list(e, [CorruptShapeException, ParseError]):
        traceback.print_exc()
        if req.body.type == req.body.MESH_BODY:
            return UpdateWorldResponse(UpdateWorldResponse.CORRUPT_MESH_ERROR, str(e))
        elif req.body.type == req.body.URDF_BODY:
            return UpdateWorldResponse(UpdateWorldResponse.CORRUPT_URDF_ERROR, str(e))
        return UpdateWorldResponse(UpdateWorldResponse.CORRUPT_SHAPE_ERROR, str(e))
    elif error_in_list(e, [UnknownGroupException]):
        traceback.print_exc()
        return UpdateWorldResponse(UpdateWorldResponse.UNKNOWN_GROUP_ERROR, str(e))
    elif error_in_list(e, [UnknownLinkException]):
        traceback.print_exc()
        return UpdateWorldResponse(UpdateWorldResponse.UNKNOWN_LINK_ERROR, str(e))
    elif error_in_list(e, [DuplicateNameException]):
        traceback.print_exc()
        return UpdateWorldResponse(UpdateWorldResponse.DUPLICATE_GROUP_ERROR, str(e))
    elif error_in_list(e, [UnsupportedOptionException]):
        traceback.print_exc()
        return UpdateWorldResponse(UpdateWorldResponse.UNSUPPORTED_OPTIONS, str(e))
    elif error_in_list(e, [TransformException]):
        return UpdateWorldResponse(UpdateWorldResponse.TF_ERROR, str(e))
    else:
        traceback.print_exc()
        return UpdateWorldResponse(UpdateWorldResponse.ERROR,
                                   '{}: {}'.format(e.__class__.__name__,
                                                   str(e)))


class WorldUpdater(GiskardBehavior):
    READY = 0
    BUSY = 1
    STALL = 2

    # TODO reject changes if plugin not active or something
    def __init__(self, name: str):
        self.added_plugin_names = []
        super(WorldUpdater, self).__init__(name)
        self.map_frame = self.get_god_map().get_data(identifier.map_frame)
<<<<<<< HEAD
        self.original_link_names = self.world.link_names
        self.queue = Queue(maxsize=1)
        self.queue2 = Queue(maxsize=1)
=======
        self.original_link_names = self.robot.link_names
        self.service_in_use = Queue(maxsize=1)
        self.work_permit = Queue(maxsize=1)
        self.update_ticked = Queue(maxsize=1)
>>>>>>> c8084e30
        self.timer_state = self.READY

    @profile
    def setup(self, timeout: float = 5.0):
        self.marker_publisher = rospy.Publisher('~visualization_marker_array', MarkerArray, queue_size=1)
        self.srv_update_world = rospy.Service('~update_world', UpdateWorld, self.update_world_cb)
        self.get_group_names = rospy.Service('~get_group_names', GetGroupNames, self.get_group_names_cb)
        self.get_group_info = rospy.Service('~get_group_info', GetGroupInfo, self.get_group_info_cb)
        self.register_groups = rospy.Service('~register_groups', RegisterGroup, self.register_groups_cb)
        return super(WorldUpdater, self).setup(timeout)

    def register_groups_cb(self, req: RegisterGroupRequest) -> RegisterGroupResponse:
        link_name = self.world.groups[req.parent_group_name].get_link_short_name_match(req.root_link_name)
        self.world.register_group(req.group_name, link_name)
        res = RegisterGroupResponse()
        res.error_codes = res.SUCCESS
        return res

    def get_group_names_cb(self, req: GetGroupNamesRequest) -> GetGroupNamesResponse:
        group_names = self.world.group_names
        res = GetGroupNamesResponse()
        res.group_names = group_names
        return res

    def get_group_info_cb(self, req: GetGroupInfoRequest) -> GetGroupInfoResponse:
        res = GetGroupInfoResponse()
        res.error_codes = GetGroupInfoResponse.SUCCESS
        try:
            group = self.world.groups[req.group_name]  # type: SubWorldTree
            res.controlled_joints = group.controlled_joints
            res.links = list(sorted(str(x) for x in group.link_names))
            res.child_groups = list(group.groups.keys())
            # tree = self.god_map.unsafe_get_data(identifier.tree_manager)  # type: TreeManager
            # node_name = str(PrefixName(req.group_name, 'js'))
            # if node_name in tree.tree_nodes:
            #     res.joint_state_topic = tree.tree_nodes[node_name].node.joint_state_topic
            res.root_link_pose.pose = group.base_pose
            res.root_link_pose.header.frame_id = self.get_god_map().get_data(identifier.map_frame)
            for key, value in group.state.items():
                res.joint_state.name.append(str(key))
                res.joint_state.position.append(value.position)
                res.joint_state.velocity.append(value.velocity)
        except KeyError as e:
            logging.logerr('no object with the name {} was found'.format(req.group_name))
            res.error_codes = GetGroupInfoResponse.GROUP_NOT_FOUND_ERROR

        return res

<<<<<<< HEAD
    def get_attached_objects(self, req):
        group_names = self.collision_scene.group_names
        # Check if empty string is allowed, meaning only one robot is specified and...
        if req.robot_name not in group_names:
            Exception('Robot with robot_name {} is not known.'.format(req.robot_name))
        robot_name = req.robot_name
        link_names = self.world.groups[robot_name].link_names
        attached_links = [str(s) for s in set(link_names).difference(self.original_link_names)]
        attachment_points = []
        res = GetAttachedObjectsResponse()
        res.object_names = attached_links
        res.attachment_points = attachment_points
        return res

=======
>>>>>>> c8084e30
    @profile
    def update(self):
        try:
            if self.timer_state == self.STALL:
                self.timer_state = self.READY
                return Status.SUCCESS
            if self.service_in_use.empty():
                return Status.SUCCESS
            else:
                if self.timer_state == self.READY:
                    self.timer_state = self.BUSY
                    self.work_permit.put(1)
            return Status.RUNNING
        finally:
            if self.update_ticked.empty():
                self.update_ticked.put(1)

    def update_world_cb(self, req):
        """
        Callback function of the ROS service to update the internal giskard world.
        :param req: Service request as received from the service client.
        :type req: UpdateWorldRequest
        :return: Service response, reporting back any runtime errors that occurred.
        :rtype UpdateWorldResponse
        """
        self.service_in_use.put('muh')
        try:
            # make sure update had a chance to add a work permit
            self.update_ticked.get()
            # calling this twice, because it may still have a tick from the prev update call
            self.update_ticked.get()
            self.work_permit.get(timeout=req.timeout)
            with self.get_god_map():
                self.clear_markers()
                try:
                    if req.operation == UpdateWorldRequest.ADD:
                        self.add_object(req)
                    elif req.operation == UpdateWorldRequest.UPDATE_PARENT_LINK:
                        self.update_parent_link(req)
                    elif req.operation == UpdateWorldRequest.UPDATE_POSE:
                        self.update_group_pose(req)
                    elif req.operation == UpdateWorldRequest.REMOVE:
                        self.remove_object(req.group_name)
                    elif req.operation == UpdateWorldRequest.REMOVE_ALL:
                        self.clear_world()
                    else:
                        return UpdateWorldResponse(UpdateWorldResponse.INVALID_OPERATION,
                                                   f'Received invalid operation code: {req.operation}')
                    return UpdateWorldResponse()
                except Exception as e:
                    return exception_to_response(e, req)
        except Exception as e:
            response = UpdateWorldResponse()
            response.error_codes = UpdateWorldResponse.BUSY
            logging.logwarn('Rejected world update because Giskard is busy.')
            return response
        finally:
            self.timer_state = self.STALL
            self.service_in_use.get_nowait()

    def handle_convention(self, req: UpdateWorldRequest):
        # default to world root if all is empty
        if req.parent_link_group == '' and req.parent_link == '':
            req.parent_link = self.world.root_link_name
        # default to robot group, if parent link name is not empty
        else:
            if req.parent_link_group == '':
                req.parent_link_group = self.god_map.unsafe_get_data(identifier.robot_group_name)
            elif req.parent_link == '':
                req.parent_link = self.world.groups[req.parent_link_group].root_link_name
            req.parent_link = self.world.groups[req.parent_link_group].get_link_short_name_match(req.parent_link)
        return req

    def add_object(self, req: UpdateWorldRequest):
        # assumes that parent has god map lock
        req = self.handle_convention(req)
        world_body = req.body
        global_pose = transform_pose(self.world.root_link_name, req.pose)
        global_pose = self.world.transform_pose(req.parent_link, global_pose).pose
        self.world.add_world_body(group_name=req.group_name,
                                  msg=world_body,
                                  pose=global_pose,
                                  parent_link_name=req.parent_link)
        # SUB-CASE: If it is an articulated object, open up a joint state subscriber
        # FIXME also keep track of base pose
        logging.loginfo(f'Added object \'{req.group_name}\' at \'{req.parent_link_group}/{req.parent_link}\'.')
        if world_body.joint_state_topic:
            plugin_name = str(PrefixName(req.group_name, 'js'))
            plugin = running_is_success(SyncConfiguration)(plugin_name,
                                                           group_name=req.group_name,
                                                           joint_state_topic=world_body.joint_state_topic)
            self.tree.insert_node(plugin, 'Synchronize', 1)
            self.added_plugin_names.append(plugin_name)
            logging.loginfo(f'Added configuration plugin for \'{req.group_name}\' to tree.')
        if world_body.tf_root_link_name:
            plugin_name = str(PrefixName(world_body.name, 'localization'))
            plugin = SyncLocalization(plugin_name,
                                      group_name=req.group_name,
                                      tf_root_link_name=world_body.tf_root_link_name)
            self.tree.insert_node(plugin, 'Synchronize', 1)
            self.added_plugin_names.append(plugin_name)
            logging.loginfo(f'Added localization plugin for \'{req.group_name}\' to tree.')
        parent_group = self.world.get_parent_group_name(req.group_name)
        self.collision_scene.update_group_blacklist(parent_group)
        self.collision_scene.blacklist_inter_group_collisions()

    def update_group_pose(self, req: UpdateWorldRequest):
        if req.group_name not in self.world.groups:
            raise UnknownGroupException(f'Can\'t update pose of unknown group: \'{req.group_name}\'')
        group = self.world.groups[req.group_name]
        joint_name = group.root_link.parent_joint_name
        pose = self.world.transform_pose(self.world.joints[joint_name].parent_link_name, req.pose).pose
        pose = w.Matrix(msg_to_homogeneous_matrix(pose))
        self.world.update_joint_parent_T_child(joint_name, pose)
        # self.collision_scene.remove_black_list_entries(set(group.link_names_with_collisions))
        # self.collision_scene.update_collision_blacklist(
        #     link_combinations=set(product(group.link_names_with_collisions,
        #                                   self.world.link_names_with_collisions)))

    def update_parent_link(self, req: UpdateWorldRequest):
        # assumes that parent has god map lock
        req = self.handle_convention(req)
        if req.group_name not in self.world.groups:
            raise UnknownGroupException(f'Can\'t attach to unknown group: \'{req.group_name}\'')
        group = self.world.groups[req.group_name]
        if group.root_link_name != req.parent_link:
            old_parent_link = group.parent_link_of_root
            self.world.move_group(req.group_name, req.parent_link)
            logging.loginfo(f'Reattached \'{req.group_name}\' from \'{old_parent_link}\' to \'{req.parent_link}\'.')
            self.collision_scene.remove_black_list_entries(set(group.link_names_with_collisions))
            self.collision_scene.update_collision_blacklist(
                link_combinations=set(product(group.link_names_with_collisions,
                                              self.world.link_names_with_collisions)))
        else:
            logging.logwarn(f'Didn\'t update world. \'{req.group_name}\' is already attached to \'{req.parent_link}\'.')

    def remove_object(self, name):
        # assumes that parent has god map lock
        self.collision_scene.remove_black_list_entries(set(self.world.groups[name].link_names_with_collisions))
        self.world.delete_group(name)
        self._remove_plugin(str(PrefixName(name, 'js')))
        self._remove_plugin(str(PrefixName(name, 'localization')))
        logging.loginfo('Deleted \'{}\''.format(name))

    def _remove_plugin(self, name):
        tree = self.god_map.unsafe_get_data(identifier.tree_manager)  # type: TreeManager
        if name in tree.tree_nodes:
            tree.remove_node(name)
            self.added_plugin_names.remove(name)

    def clear_world(self):
        # assumes that parent has god map lock
<<<<<<< HEAD

        collision_scene = self.god_map.unsafe_get_data(identifier.collision_scene)
        namespaces = collision_scene.robot_namespaces
        robot_names = collision_scene.robot_names
        self.world.delete_all_but_robots(robot_names, namespaces)
=======
        self.collision_scene.reset_collision_blacklist()
        self.world.delete_all_but_robot()
>>>>>>> c8084e30
        for plugin_name in self.added_plugin_names:
            self.tree.remove_node(plugin_name)
        self.added_plugin_names = []
        logging.loginfo('Cleared world.')

    def clear_markers(self):
        msg = MarkerArray()
        marker = Marker()
        marker.action = Marker.DELETEALL
        msg.markers.append(marker)
        self.marker_publisher.publish(msg)

    # def dump_state_cb(self, data):
    #     try:
    #         path = self.get_god_map().unsafe_get_data(identifier.data_folder)
    #         folder_name = datetime.now().strftime('%Y-%m-%d-%H-%M-%S')
    #         folder_path = '{}{}'.format(path, folder_name)
    #         os.mkdir(folder_path)
    #         robot = self.unsafe_get_robot()
    #         world = self.unsafe_get_world()
    #         with open("{}/dump.txt".format(folder_path), 'w') as f:
    #             tree_manager = self.get_god_map().unsafe_get_data(identifier.tree_manager)  # type: TreeManager
    #             joint_state_message = tree_manager.get_node('js1').lock.get()
    #             f.write("initial_robot_joint_state_dict = ")
    #             write_dict(to_joint_state_position_dict(joint_state_message), f)
    #             f.write("try:\n" +
    #                     "   x_joint = initial_robot_joint_state_dict[\"odom_x_joint\"]\n" +
    #                     "   y_joint = initial_robot_joint_state_dict[\"odom_y_joint\"]\n" +
    #                     "   z_joint = initial_robot_joint_state_dict[\"odom_z_joint\"]\n" +
    #                     "   base_pose = PoseStamped()\n" +
    #                     "   base_pose.header.frame_id = \"map\"\n" +
    #                     "   base_pose.pose.position = Point(x_joint, y_joint, 0)\n" +
    #                     "   base_pose.pose.orientation = Quaternion(*quaternion_about_axis(z_joint, [0, 0, 1]))\n" +
    #                     "   zero_pose.teleport_base(base_pose)\n" +
    #                     "except:\n" +
    #                     "   logging.loginfo(\'no x,y and z joint\')\n\n")
    #             f.write("zero_pose.send_and_check_joint_goal(initial_robot_joint_state_dict)\n")
    #             robot_base_pose = PoseStamped()
    #             robot_base_pose.header.frame_id = 'map'
    #             robot_base_pose.pose = robot.base_pose
    #             f.write("map_odom_transform_dict = ")
    #             write_dict(convert_ros_message_to_dictionary(robot_base_pose), f)
    #             f.write(
    #                 "map_odom_pose_stamped = convert_dictionary_to_ros_message(\'geometry_msgs/PoseStamped\', map_odom_transform_dict)\n")
    #             f.write("map_odom_transform = Transform()\n" +
    #                     "map_odom_transform.rotation = map_odom_pose_stamped.pose.orientation\n" +
    #                     "map_odom_transform.translation = map_odom_pose_stamped.pose.position\n\n")
    #             f.write(
    #                 "set_odom_map_transform = rospy.ServiceProxy('/map_odom_transform_publisher/update_map_odom_transform', UpdateTransform)\n")
    #             f.write("set_odom_map_transform(map_odom_transform)\n")
    #
    #             original_robot = URDFObject(robot.original_urdf)
    #             link_names = robot.get_link_names()
    #             original_link_names = original_robot.get_link_names()
    #             attached_objects = list(set(link_names).difference(original_link_names))
    #             for object_name in attached_objects:
    #                 parent = robot.get_parent_link_of_joint(object_name)
    #                 pose = robot.compute_fk_pose(parent, object_name)
    #                 world_object = robot.get_sub_tree_at_joint(object_name)
    #                 f.write("#attach {}\n".format(object_name))
    #                 with open("{}/{}.urdf".format(folder_path, object_name), 'w') as f_urdf:
    #                     f_urdf.write(world_object.original_urdf)
    #
    #                 f.write('with open(\'{}/{}.urdf\', \"r\") as f:\n'.format(folder_path, object_name))
    #                 f.write("   {}_urdf = f.read()\n".format(object_name))
    #                 f.write("{0}_name = \"{0}\"\n".format(object_name))
    #                 f.write("{}_pose_stamped_dict = ".format(object_name))
    #                 write_dict(convert_ros_message_to_dictionary(pose), f)
    #                 f.write(
    #                     "{0}_pose_stamped = convert_dictionary_to_ros_message('geometry_msgs/PoseStamped', {0}_pose_stamped_dict)\n".format(
    #                         object_name))
    #                 f.write(
    #                     "zero_pose.add_urdf(name={0}_name, urdf={0}_urdf, pose={0}_pose_stamped)\n".format(object_name))
    #                 f.write(
    #                     "zero_pose.attach_existing(name={0}_name, frame_id=\'{1}\')\n".format(object_name, parent))
    #
    #             for object_name, world_object in world.get_objects().items():  # type: (str, WorldObject)
    #                 f.write("#add {}\n".format(object_name))
    #                 with open("{}/{}.urdf".format(folder_path, object_name), 'w') as f_urdf:
    #                     f_urdf.write(world_object.original_urdf)
    #
    #                 f.write('with open(\'{}/{}.urdf\', \"r\") as f:\n'.format(folder_path, object_name))
    #                 f.write("   {}_urdf = f.read()\n".format(object_name))
    #                 f.write("{0}_name = \"{0}\"\n".format(object_name))
    #                 f.write("{0}_js_topic = \"{0}_js_topic\"\n".format(object_name))
    #                 f.write("{}_pose_dict = ".format(object_name))
    #                 write_dict(convert_ros_message_to_dictionary(world_object.base_pose), f)
    #                 f.write(
    #                     "{0}_pose = convert_dictionary_to_ros_message('geometry_msgs/Pose', {0}_pose_dict)\n".format(
    #                         object_name))
    #                 f.write("{}_pose_stamped = PoseStamped()\n".format(object_name))
    #                 f.write("{0}_pose_stamped.pose = {0}_pose\n".format(object_name))
    #                 f.write("{0}_pose_stamped.header.frame_id = \"map\"\n".format(object_name))
    #                 f.write(
    #                     "zero_pose.add_urdf(name={0}_name, urdf={0}_urdf, pose={0}_pose_stamped, js_topic={0}_js_topic, set_js_topic=None)\n".format(
    #                         object_name))
    #                 f.write("{}_joint_state = ".format(object_name))
    #                 write_dict(to_joint_state_position_dict((dict_to_joint_states(world_object.joint_state))), f)
    #                 f.write("zero_pose.set_object_joint_state({0}_name, {0}_joint_state)\n\n".format(object_name))
    #
    #             last_goal = self.get_god_map().unsafe_get_data(identifier.next_move_goal)
    #             if last_goal:
    #                 f.write('last_goal_dict = ')
    #                 write_dict(convert_ros_message_to_dictionary(last_goal), f)
    #                 f.write(
    #                     "last_goal_msg = convert_dictionary_to_ros_message('giskard_msgs/MoveCmd', last_goal_dict)\n")
    #                 f.write("last_action_goal = MoveActionGoal()\n")
    #                 f.write("last_move_goal = MoveGoal()\n")
    #                 f.write("last_move_goal.cmd_seq = [last_goal_msg]\n")
    #                 f.write("last_move_goal.type = MoveGoal.PLAN_AND_EXECUTE\n")
    #                 f.write("last_action_goal.goal = last_move_goal\n")
    #                 f.write("zero_pose.send_and_check_goal(goal=last_action_goal)\n")
    #             else:
    #                 f.write('#no goal\n')
    #         logging.loginfo('saved dump to {}'.format(folder_path))
    #     except:
    #         logging.logerr('failed to dump state pls try again')
    #         res = TriggerResponse()
    #         res.message = 'failed to dump state pls try again'
    #         return TriggerResponse()
    #     res = TriggerResponse()
    #     res.success = True
    #     res.message = 'saved dump to {}'.format(folder_path)
    #     return res<|MERGE_RESOLUTION|>--- conflicted
+++ resolved
@@ -69,16 +69,10 @@
         self.added_plugin_names = []
         super(WorldUpdater, self).__init__(name)
         self.map_frame = self.get_god_map().get_data(identifier.map_frame)
-<<<<<<< HEAD
         self.original_link_names = self.world.link_names
-        self.queue = Queue(maxsize=1)
-        self.queue2 = Queue(maxsize=1)
-=======
-        self.original_link_names = self.robot.link_names
         self.service_in_use = Queue(maxsize=1)
         self.work_permit = Queue(maxsize=1)
         self.update_ticked = Queue(maxsize=1)
->>>>>>> c8084e30
         self.timer_state = self.READY
 
     @profile
@@ -127,23 +121,6 @@
 
         return res
 
-<<<<<<< HEAD
-    def get_attached_objects(self, req):
-        group_names = self.collision_scene.group_names
-        # Check if empty string is allowed, meaning only one robot is specified and...
-        if req.robot_name not in group_names:
-            Exception('Robot with robot_name {} is not known.'.format(req.robot_name))
-        robot_name = req.robot_name
-        link_names = self.world.groups[robot_name].link_names
-        attached_links = [str(s) for s in set(link_names).difference(self.original_link_names)]
-        attachment_points = []
-        res = GetAttachedObjectsResponse()
-        res.object_names = attached_links
-        res.attachment_points = attachment_points
-        return res
-
-=======
->>>>>>> c8084e30
     @profile
     def update(self):
         try:
@@ -205,15 +182,18 @@
             self.service_in_use.get_nowait()
 
     def handle_convention(self, req: UpdateWorldRequest):
+        # todo: versuch sachen in req zu ermitteln, wenn möglich siehe todo.txt
         # default to world root if all is empty
         if req.parent_link_group == '' and req.parent_link == '':
             req.parent_link = self.world.root_link_name
         # default to robot group, if parent link name is not empty
         else:
-            if req.parent_link_group == '':
-                req.parent_link_group = self.god_map.unsafe_get_data(identifier.robot_group_name)
+            if req.parent_link_group == '' and len(self.collision_scene.robots) == 1:
+                req.parent_link_group = self.collision_scene.robot_names[0]
             elif req.parent_link == '':
                 req.parent_link = self.world.groups[req.parent_link_group].root_link_name
+            else:
+                raise UnknownGroupException('Parent link group has to be set.')
             req.parent_link = self.world.groups[req.parent_link_group].get_link_short_name_match(req.parent_link)
         return req
 
@@ -296,16 +276,10 @@
 
     def clear_world(self):
         # assumes that parent has god map lock
-<<<<<<< HEAD
-
+        self.collision_scene.reset_collision_blacklist()
         collision_scene = self.god_map.unsafe_get_data(identifier.collision_scene)
-        namespaces = collision_scene.robot_namespaces
         robot_names = collision_scene.robot_names
-        self.world.delete_all_but_robots(robot_names, namespaces)
-=======
-        self.collision_scene.reset_collision_blacklist()
-        self.world.delete_all_but_robot()
->>>>>>> c8084e30
+        self.world.delete_all_but_robots(robot_names)
         for plugin_name in self.added_plugin_names:
             self.tree.remove_node(plugin_name)
         self.added_plugin_names = []
