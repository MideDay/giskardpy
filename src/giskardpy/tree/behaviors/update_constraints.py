--- conflicted
+++ resolved
@@ -12,10 +12,7 @@
 import giskardpy.identifier as identifier
 from giskard_msgs.msg import MoveCmd, CollisionEntry
 from giskardpy import casadi_wrapper as w
-<<<<<<< HEAD
 from giskardpy.data_types import PrefixName
-=======
->>>>>>> c8084e30
 from giskardpy.exceptions import UnknownConstraintException, InvalidGoalException, \
     ConstraintInitalizationException, GiskardException
 from giskardpy.goals.collision_avoidance import SelfCollisionAvoidance, ExternalCollisionAvoidance
@@ -197,8 +194,11 @@
     def _cal_max_param(self, parameter_name):
         external_distances = self.get_god_map().get_data(identifier.external_collision_avoidance)
         self_distances = self.get_god_map().get_data(identifier.self_collision_avoidance)
-        default_distance = max(external_distances.default_factory()[parameter_name],
-                               self_distances.default_factory()[parameter_name])
+        try:
+            default_distance = max(external_distances.default_factory(parameter_name.prefix)[parameter_name],
+                                   self_distances.default_factory(parameter_name.prefix)[parameter_name])
+        except Exception:
+            pass
         for value in external_distances.values():
             default_distance = max(default_distance, value[parameter_name])
         for value in self_distances.values():
@@ -209,19 +209,21 @@
         external_distances = self.get_god_map().get_data(identifier.external_collision_avoidance)
         self_distances = self.get_god_map().get_data(identifier.self_collision_avoidance)
         # FIXME check all dict entries
-        default_distance = self._cal_max_param('soft_threshold')
+        default_distance = {r_n: self._cal_max_param(PrefixName('soft_threshold', r_n)) for r_n in
+                            self.robot_names}
 
         max_distances = defaultdict(lambda: default_distance)
         # override max distances based on external distances dict
-        for link_name in self.robot.link_names_with_collisions:
-            controlled_parent_joint = self.get_robot().get_controlled_parent_joint_of_link(link_name)
-            distance = external_distances[controlled_parent_joint]['soft_threshold']
-            for child_link_name in self.get_robot().get_directly_controlled_child_links_with_collisions(
-                    controlled_parent_joint):
-                max_distances[child_link_name] = distance
+        for robot in self.collision_scene.robots:
+            for link_name in robot.link_names_with_collisions:
+                controlled_parent_joint = robot.get_controlled_parent_joint_of_link(link_name)
+                distance = external_distances[controlled_parent_joint][PrefixName('soft_threshold', robot.name)]
+                for child_link_name in robot.get_directly_controlled_child_links_with_collisions(
+                        controlled_parent_joint):
+                    max_distances[child_link_name] = distance
 
         for link_name in self_distances:
-            distance = self_distances[link_name]['soft_threshold']
+            distance = self_distances[link_name][PrefixName('soft_threshold', link_name.prefix)]
             if link_name in max_distances:
                 max_distances[link_name] = max(distance, max_distances[link_name])
             else:
@@ -240,14 +242,14 @@
             robot = self.world.get_group_of_joint(joint_name)
             child_links = self.world.groups[robot.name].get_directly_controlled_child_links_with_collisions(joint_name)
             if child_links:
-                number_of_repeller = config[joint_name][PrefixName('number_of_repeller', robot.prefix)]
+                number_of_repeller = config[joint_name][PrefixName('number_of_repeller', robot.name)]
                 for i in range(number_of_repeller):
                     child_link = self.world.joints[joint_name].child_link_name
-                    hard_threshold = config[joint_name][PrefixName('hard_threshold', robot.prefix)]
+                    hard_threshold = config[joint_name][PrefixName('hard_threshold', robot.name)]
                     if soft_threshold_override is not None:
                         soft_threshold = soft_threshold_override
                     else:
-                        soft_threshold = config[joint_name][PrefixName('soft_threshold', robot.prefix)]
+                        soft_threshold = config[joint_name][PrefixName('soft_threshold', robot.name)]
                     constraint = ExternalCollisionAvoidance(god_map=self.god_map,
                                                             robot_name=robot.name,
                                                             link_name=child_link,
@@ -274,55 +276,47 @@
         vel_constraints = {}
         debug_expr = {}
         config = self.get_god_map().get_data(identifier.self_collision_avoidance)
-<<<<<<< HEAD
         for robot_name in self.robot_names:
-            for link_a_o, link_b_o in self.collision_scene.collision_matrices[robot_name]:
+            for link_a_o, link_b_o in self.world.groups[robot_name].possible_collision_combinations():
+                link_a_o, link_b_o = self.world.sort_links(link_a_o, link_b_o)
                 try:
                     link_a, link_b = self.world.compute_chain_reduced_to_controlled_joints(link_a_o, link_b_o)
-                    if not self.collision_scene.robot(robot_name).link_order(link_a, link_b):
-                        link_a, link_b = link_b, link_a
+                    link_a, link_b = self.world.sort_links(link_a, link_b)
+                    if (link_a, link_b) in self.collision_scene.black_list:
+                        continue
                     counter[link_a, link_b] += 1
                 except KeyError as e:
                     # no controlled joint between both links
                     pass
-=======
-        for link_a_o, link_b_o in self.collision_scene.world.groups[
-            self.god_map.unsafe_get_data(identifier.robot_group_name)].possible_collision_combinations():
-            link_a_o, link_b_o = self.world.sort_links(link_a_o, link_b_o)
-            try:
-                link_a, link_b = self.world.compute_chain_reduced_to_controlled_joints(link_a_o, link_b_o)
-                link_a, link_b = self.world.sort_links(link_a, link_b)
-                if (link_a, link_b) in self.collision_scene.black_list:
-                    continue
-                counter[link_a, link_b] += 1
-            except KeyError as e:
-                # no controlled joint between both links
-                pass
->>>>>>> c8084e30
 
         for link_a, link_b in counter:
+            group_names = self.world.get_groups_containing_link(link_a)
+            if len(group_names) != 1:
+                group_name = self.world.get_parent_group_name(group_names.pop())
+            else:
+                group_name = group_names.pop()
             num_of_constraints = min(1, counter[link_a, link_b])
             for i in range(num_of_constraints):
                 key = '{}, {}'.format(link_a, link_b)
                 key_r = '{}, {}'.format(link_b, link_a)
                 # FIXME there is probably a bug or unintuitive behavior, when a pair is affected by multiple entries
                 if key in config:
-                    hard_threshold = config[key][PrefixName('hard_threshold', link_a.prefix)]
-                    soft_threshold = config[key][PrefixName('soft_threshold', link_a.prefix)]
-                    number_of_repeller = config[key][PrefixName('number_of_repeller', link_a.prefix)]
+                    hard_threshold = config[key][PrefixName('hard_threshold', group_name)]
+                    soft_threshold = config[key][PrefixName('soft_threshold', group_name)]
+                    number_of_repeller = config[key][PrefixName('number_of_repeller', group_name)]
                 elif key_r in config:
-                    hard_threshold = config[key_r][PrefixName('hard_threshold', link_a.prefix)]
-                    soft_threshold = config[key_r][PrefixName('soft_threshold', link_a.prefix)]
-                    number_of_repeller = config[key_r][PrefixName('number_of_repeller', link_a.prefix)]
+                    hard_threshold = config[key_r][PrefixName('hard_threshold', group_name)]
+                    soft_threshold = config[key_r][PrefixName('soft_threshold', group_name)]
+                    number_of_repeller = config[key_r][PrefixName('number_of_repeller', group_name)]
                 else:
                     # TODO minimum is not the best if i reduce to the links next to the controlled chains
                     #   should probably add symbols that retrieve the values for the current pair
-                    hard_threshold = min(config[link_a][PrefixName('hard_threshold', link_a.prefix)],
-                                         config[link_b][PrefixName('hard_threshold', link_a.prefix)])
-                    soft_threshold = min(config[link_a][PrefixName('soft_threshold', link_a.prefix)],
-                                         config[link_b][PrefixName('soft_threshold', link_a.prefix)])
-                    number_of_repeller = min(config[link_a][PrefixName('number_of_repeller', link_a.prefix)],
-                                             config[link_b][PrefixName('number_of_repeller', link_a.prefix)])
+                    hard_threshold = min(config[link_a][PrefixName('hard_threshold', group_name)],
+                                         config[link_b][PrefixName('hard_threshold', group_name)])
+                    soft_threshold = min(config[link_a][PrefixName('soft_threshold', group_name)],
+                                         config[link_b][PrefixName('soft_threshold', group_name)])
+                    number_of_repeller = min(config[link_a][PrefixName('number_of_repeller', group_name)],
+                                             config[link_b][PrefixName('number_of_repeller', group_name)])
                 groups_a = self.world.get_groups_containing_link(link_a)
                 groups_b = self.world.get_groups_containing_link(link_b)
                 if groups_b == groups_a and len(groups_b) == 1:
