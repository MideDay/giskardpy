--- conflicted
+++ resolved
@@ -1,11 +1,15 @@
 import traceback
-<<<<<<< HEAD
-from collections import defaultdict
-from copy import deepcopy
-from typing import List, Dict, Tuple
+from py_trees import Status
 
-import py_trees
-from py_trees import Status
+from giskard_msgs.msg import MoveGoal
+from giskardpy.exceptions import InvalidGoalException
+from giskardpy.goals.base_traj_follower import BaseTrajFollower
+from giskardpy.monitors.monitors import TimeAbove, LocalMinimumReached
+from giskardpy.monitors.payload_monitors import EndMotion
+from giskardpy.god_map import god_map
+from giskardpy.model.joints import OmniDrive, DiffDrive
+from giskardpy.tree.behaviors.plugin import GiskardBehavior
+from giskardpy.utils import logging
 import os
 import giskardpy.identifier as identifier
 from giskard_msgs.msg import MoveCmd, CollisionEntry
@@ -19,19 +23,6 @@
     from giskardpy.goals.suturo import SequenceGoal
 from giskardpy.my_types import PrefixName
 from giskardpy.tree.behaviors.get_goal import GetGoal
-=======
-from py_trees import Status
-
-from giskard_msgs.msg import MoveGoal
-from giskardpy.exceptions import InvalidGoalException
-from giskardpy.goals.base_traj_follower import BaseTrajFollower
-from giskardpy.monitors.monitors import TimeAbove, LocalMinimumReached
-from giskardpy.monitors.payload_monitors import EndMotion
-from giskardpy.god_map import god_map
-from giskardpy.model.joints import OmniDrive, DiffDrive
-from giskardpy.tree.behaviors.plugin import GiskardBehavior
-from giskardpy.utils import logging
->>>>>>> 34f0df80
 from giskardpy.utils.logging import loginfo
 from giskardpy.utils.decorators import catch_and_raise_to_blackboard, record_time
 from giskardpy.utils.utils import get_ros_msgs_constant_name_by_value
@@ -64,80 +55,6 @@
             traceback.print_exc()
             raise InvalidGoalException('Couldn\'t transform goal')
         except Exception as e:
-<<<<<<< HEAD
-            raise_to_blackboard(e)
-            # traceback.print_exc()
-            return Status.SUCCESS
-        if self.god_map.get_data(identifier.collision_checker) != CollisionCheckerLib.none:
-
-            try:
-                self.parse_collision_entries(move_cmd.collisions)
-            except ConstraintInitalizationException:
-                loginfo('Got ConstraintInitializationError')
-
-        loginfo('Done parsing goal message.')
-        return Status.SUCCESS
-
-    @profile
-    def parse_constraints(self, cmd: MoveCmd):
-        for constraint in itertools.chain(cmd.constraints):
-            try:
-                loginfo(f'Adding constraint of type: \'{constraint.type}\'')
-                C = self.allowed_constraint_types[constraint.type]
-            except KeyError:
-                matches = ''
-                for s in self.allowed_constraint_types.keys():
-                    sm = difflib.SequenceMatcher(None, str(constraint.type).lower(), s.lower())
-                    ratio = sm.ratio()
-                    if ratio >= 0.5:
-                        matches = matches + s + '\n'
-                if matches != '':
-                    raise UnknownConstraintException(
-                        f'unknown constraint {constraint.type}. did you mean one of these?:\n{matches}')
-                else:
-                    available_constraints = '\n'.join([x for x in self.allowed_constraint_types.keys()]) + '\n'
-                    raise UnknownConstraintException(
-                        f'unknown constraint {constraint.type}. available constraint types:\n{available_constraints}')
-
-            try:
-                parsed_json = json.loads(constraint.parameter_value_pair)
-                params = self.replace_jsons_with_ros_messages(parsed_json)
-
-                if 'GITHUB_WORKFLOW' not in os.environ and issubclass(C, SequenceGoal):
-                    sequence = []
-                    for goals in params['motion_sequence']:
-                        sequence.append({self.allowed_constraint_types[k]: v for k, v in goals.items()})
-                    params['motion_sequence'] = sequence
-
-                c: Goal = C(**params)
-                c._save_self_on_god_map()
-            except Exception as e:
-                traceback.print_exc()
-                doc_string = C.__init__.__doc__
-                error_msg = f'Initialization of \'{C.__name__}\' constraint failed: \n {e} \n'
-                # if doc_string is not None:
-                #     error_msg = error_msg + doc_string
-                if not isinstance(e, GiskardException):
-                    raise ConstraintInitalizationException(error_msg)
-                raise e
-
-    def replace_jsons_with_ros_messages(self, d):
-        if isinstance(d, list):
-            for i, element in enumerate(d):
-                d[i] = self.replace_jsons_with_ros_messages(element)
-
-        if isinstance(d, dict):
-
-            if 'message_type' in d:
-
-                d = convert_dictionary_to_ros_message(d)
-
-            else:
-                for key, value in d.copy().items():
-                    d[key] = self.replace_jsons_with_ros_messages(value)
-
-        return d
-=======
             raise e
         # if god_map.is_collision_checking_enabled():
         #     god_map.motion_goal_manager.parse_collision_entries(move_goal.collisions)
@@ -147,7 +64,6 @@
     def sanity_check(self, move_goal: MoveGoal):
         if not end_motion_in_move_goal(move_goal):
             logging.logwarn(f'No {EndMotion.__name__} monitor.')
->>>>>>> 34f0df80
 
 class SetExecutionMode(GiskardBehavior):
     @record_time
