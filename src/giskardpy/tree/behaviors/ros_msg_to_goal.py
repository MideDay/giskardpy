import traceback

from py_trees import Status

from giskard_msgs.msg import MoveGoal
from giskardpy.exceptions import InvalidGoalException
from giskardpy.goals.base_traj_follower import BaseTrajFollower
from giskardpy.monitors.monitors import TimeAbove, LocalMinimumReached, EndMotion, CancelMotion
from giskardpy.god_map import god_map
from giskardpy.model.joints import OmniDrive, DiffDrive
from giskardpy.monitors.monitors import TimeAbove, LocalMinimumReached
from giskardpy.monitors.monitors import EndMotion
from giskardpy.tree.behaviors.plugin import GiskardBehavior
from giskardpy.utils import logging

from giskardpy.utils.logging import loginfo
from giskardpy.utils.decorators import catch_and_raise_to_blackboard, record_time
from giskardpy.utils.utils import get_ros_msgs_constant_name_by_value
import giskardpy.casadi_wrapper as cas

<<<<<<< HEAD

def end_motion_in_move_goal(move_goal: MoveGoal) -> bool:
    for monitor in move_goal.monitors:
        if monitor.monitor_class == EndMotion.__name__:
            return True
    return False
=======
>>>>>>> 543b049e


class ParseActionGoal(GiskardBehavior):
    @record_time
    @profile
    def __init__(self, name):
        super().__init__(name)

    @catch_and_raise_to_blackboard
    @record_time
    @profile
    def update(self):
        move_goal = god_map.move_action_server.goal_msg
        loginfo(f'Parsing goal #{god_map.move_action_server.goal_id} message.')
        try:
            god_map.monitor_manager.parse_monitors(move_goal.monitors)
            god_map.motion_goal_manager.parse_motion_goals(move_goal.goals)
        except AttributeError:
            traceback.print_exc()
            raise InvalidGoalException('Couldn\'t transform goal')
        except Exception as e:
            raise e
        self.sanity_check()
        # if god_map.is_collision_checking_enabled():
        #     god_map.motion_goal_manager.parse_collision_entries(move_goal.collisions)
        loginfo('Done parsing goal message.')
        return Status.SUCCESS

    def sanity_check(self) -> None:
        if (not god_map.monitor_manager.has_end_motion_monitor()
                and not god_map.monitor_manager.has_cancel_motion_monitor()):
            logging.logwarn(f'No {EndMotion.__name__} or {CancelMotion.__name__} monitor specified. '
                            f'Motion will not stop unless cancelled externally.')
            return
        if not god_map.monitor_manager.has_end_motion_monitor():
            logging.logwarn(f'No {EndMotion.__name__} monitor specified. Motion can\'t end successfully.')



class SetExecutionMode(GiskardBehavior):
    @record_time
    @profile
    def __init__(self, name: str = 'set execution mode'):
        super().__init__(name)

    @catch_and_raise_to_blackboard
    @record_time
    @profile
    def update(self):
        loginfo(
            f'Goal is of type {get_ros_msgs_constant_name_by_value(type(god_map.move_action_server.goal_msg), god_map.move_action_server.goal_msg.type)}')
        if god_map.is_goal_msg_type_projection():
            god_map.tree.switch_to_projection()
        elif god_map.is_goal_msg_type_execute():
            god_map.tree.switch_to_execution()
        else:
            raise InvalidGoalException(f'Goal of type {god_map.goal_msg.type} is not supported.')
        return Status.SUCCESS


class AddBaseTrajFollowerGoal(GiskardBehavior):
    def __init__(self, name: str = 'add base traj goal'):
        super().__init__(name)
        joints = god_map.world.search_for_joint_of_type((OmniDrive, DiffDrive))
        assert len(joints) == 1
        self.joint = joints[0]

    @catch_and_raise_to_blackboard
    @record_time
    @profile
    def update(self):
        local_min = LocalMinimumReached('local min')
        god_map.monitor_manager.add_expression_monitor(local_min)

        time_monitor = TimeAbove(threshold=god_map.trajectory.length_in_seconds)
        god_map.monitor_manager.add_expression_monitor(time_monitor)

        end_motion = EndMotion(start_condition=cas.logic_and(local_min.get_state_expression(),
                                                             time_monitor.get_state_expression()))
        god_map.monitor_manager.add_expression_monitor(end_motion)

        goal = BaseTrajFollower(self.joint.name, track_only_velocity=True,
                                end_condition=local_min.get_state_expression())
        goal.connect_end_condition_to_all_tasks(time_monitor.get_state_expression())
        god_map.motion_goal_manager.add_motion_goal(goal)
        god_map.motion_goal_manager.init_task_state()
        return Status.SUCCESS<|MERGE_RESOLUTION|>--- conflicted
+++ resolved
@@ -18,15 +18,12 @@
 from giskardpy.utils.utils import get_ros_msgs_constant_name_by_value
 import giskardpy.casadi_wrapper as cas
 
-<<<<<<< HEAD
 
 def end_motion_in_move_goal(move_goal: MoveGoal) -> bool:
     for monitor in move_goal.monitors:
         if monitor.monitor_class == EndMotion.__name__:
             return True
     return False
-=======
->>>>>>> 543b049e
 
 
 class ParseActionGoal(GiskardBehavior):
