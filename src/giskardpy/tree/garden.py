--- conflicted
+++ resolved
@@ -606,27 +606,27 @@
                     original_c = c.original
                 else:
                     original_c = c
-                # if isinstance(original_c, GiskardBehavior) and not isinstance(original_c, AsyncBehavior):
-                #     function_names = ['__init__', 'setup', 'initialise', 'update']
-                #     function_name_padding = 20
-                #     entry_name_padding = 8
-                #     number_padding = function_name_padding - entry_name_padding
-                #     if hasattr(original_c, '__times'):
-                #         time_dict = original_c.__times
-                #     else:
-                #         time_dict = {}
-                #     for function_name in function_names:
-                #         if function_name in time_dict:
-                #             times = time_dict[function_name]
-                #             average_time = np.average(times)
-                #             total_time = np.sum(times)
-                #             if total_time > 1:
-                #                 color = 'red'
-                #             proposed_dot_name += f'\n{function_name.ljust(function_name_padding, "-")}' \
-                #                                  f'\n{"  avg".ljust(entry_name_padding)}{f"={average_time:.3}".ljust(number_padding)}' \
-                #                                  f'\n{"  sum".ljust(entry_name_padding)}{f"={total_time:.3}".ljust(number_padding)}'
-                #         else:
-                #             proposed_dot_name += f'\n{function_name.ljust(function_name_padding, "-")}'
+                if isinstance(original_c, GiskardBehavior) and not isinstance(original_c, AsyncBehavior):
+                    function_names = ['__init__', 'setup', 'initialise', 'update']
+                    function_name_padding = 20
+                    entry_name_padding = 8
+                    number_padding = function_name_padding - entry_name_padding
+                    if hasattr(original_c, '__times'):
+                        time_dict = original_c.__times
+                    else:
+                        time_dict = {}
+                    for function_name in function_names:
+                        if function_name in time_dict:
+                            times = time_dict[function_name]
+                            average_time = np.average(times)
+                            total_time = np.sum(times)
+                            if total_time > 1:
+                                color = 'red'
+                            proposed_dot_name += f'\n{function_name.ljust(function_name_padding, "-")}' \
+                                                 f'\n{"  avg".ljust(entry_name_padding)}{f"={average_time:.3}".ljust(number_padding)}' \
+                                                 f'\n{"  sum".ljust(entry_name_padding)}{f"={total_time:.3}".ljust(number_padding)}'
+                        else:
+                            proposed_dot_name += f'\n{function_name.ljust(function_name_padding, "-")}'
 
                 while proposed_dot_name in names:
                     proposed_dot_name = proposed_dot_name + "*"
@@ -885,18 +885,12 @@
     def add_base_traj_action_server(self, cmd_vel_topic: str, track_only_velocity: bool = False,
                                     joint_name: PrefixName = None):
         # todo handle if this is called twice
-<<<<<<< HEAD
-        self.insert_node_behind_node_of_type(self.execution_name, SetTrackingStartTime, CleanUpBaseController('CleanUpBaseController', clear_markers=False))
-        self.insert_node_behind_node_of_type(self.execution_name, SetTrackingStartTime, InitQPController('InitQPController for base'))
-        self.insert_node_behind_node_of_type(self.execution_name, SetTrackingStartTime, SetDriveGoals('SetupBaseTrajConstraints'))
-=======
         self.insert_node_behind_node_of_type(self.execution_name, SetTrackingStartTime,
                                              CleanUpBaseController('CleanUpBaseController', clear_markers=False))
         self.insert_node_behind_node_of_type(self.execution_name, SetTrackingStartTime,
                                              InitQPController('InitQPController for base'))
         self.insert_node_behind_node_of_type(self.execution_name, SetTrackingStartTime,
                                              SetDriveGoals('SetupBaseTrajConstraints'))
->>>>>>> a0733e88
 
         real_time_tracking = AsyncBehavior(self.base_closed_loop_control_name)
         self.insert_node(real_time_tracking, self.move_robots_name)
