--- conflicted
+++ resolved
@@ -272,12 +272,8 @@
         self.make_constraints()
         return self.soft_constraints
 
-<<<<<<< HEAD
-    def add_constraint(self, name, lower, upper, weight, expression, goal_constraint, lower_slack_limit=-1e9,
+    def add_constraint(self, name_suffix, lower, upper, weight, expression, goal_constraint, lower_slack_limit=-1e9,
                        upper_slack_limit=1e9):
-=======
-    def add_constraint(self, name_suffix, lower, upper, weight, expression, goal_constraint):
->>>>>>> 1bed5c4b
         """
         :param name: name of the constraint, make use to avoid name conflicts!
         :type name: str
@@ -297,13 +293,8 @@
                                                      weight=weight,
                                                      expression=expression,
                                                      goal_constraint=goal_constraint,
-<<<<<<< HEAD
                                                      lower_slack_limit=lower_slack_limit,
                                                      upper_slack_limit=upper_slack_limit)
-=======
-                                                     lb=-1e9,
-                                                     ub=1e9)
->>>>>>> 1bed5c4b
 
     def add_debug_constraint(self, name, expr):
         """
@@ -886,13 +877,6 @@
     root_T_link_b = u'root_T_link_b'
     link_in_chain = u'link_in_chain'
     max_acceleration = u'max_acceleration'
-<<<<<<< HEAD
-    max_velocity = u'max_velocity'
-    A = u'A'
-    B = u'B'
-    C = u'C'
-=======
->>>>>>> 1bed5c4b
 
     def __init__(self, god_map, link_name, repel_velocity=0.1, max_weight_distance=0.0, low_weight_distance=0.01,
                  zero_weight_distance=0.05, idx=0, max_acceleration=0.005):
@@ -901,27 +885,12 @@
         self.robot_root = self.get_robot().get_root()
         self.robot_name = self.get_robot_unsafe().get_name()
         self.idx = idx
-<<<<<<< HEAD
-        x = np.array([max_weight_distance, low_weight_distance, zero_weight_distance])
-        y = np.array([MAX_WEIGHT, LOW_WEIGHT, ZERO_WEIGHT])
-        # (A, B, C), _ = curve_fit(lambda t, a, b, c: a / (t + c) + b, x, y)
-=======
->>>>>>> 1bed5c4b
 
         params = {self.repel_velocity: repel_velocity,
                   self.max_weight_distance: max_weight_distance,
                   self.low_weight_distance: low_weight_distance,
                   self.zero_weight_distance: zero_weight_distance,
-<<<<<<< HEAD
-                  self.max_acceleration: max_acceleration,
-                  self.max_velocity: 0.1,
-                  # self.A: A,
-                  # self.B: B,
-                  # self.C: C,
-                  }
-=======
                   self.max_acceleration: max_acceleration}
->>>>>>> 1bed5c4b
         self.save_params_on_god_map(params)
 
     def get_contact_normal_on_b_in_root(self):
@@ -964,13 +933,7 @@
         # max_velocity = self.get_input_float(self.max_velocity)
         max_acceleration = self.get_input_float(self.max_acceleration)
         zero_weight_distance = self.get_input_float(self.zero_weight_distance)
-<<<<<<< HEAD
         sample_period = self.get_input_sampling_period()
-        # A = self.get_input_float(self.A)
-        # B = self.get_input_float(self.B)
-        # C = self.get_input_float(self.C)
-=======
->>>>>>> 1bed5c4b
 
         r_T_a = self.get_fk(self.robot_root, self.link_name)
 
@@ -979,9 +942,14 @@
 
         dist = w.dot(r_V_n.T, r_V_pb_pa)[0]
 
-<<<<<<< HEAD
         # weight_f = w.Max(w.Min(MAX_WEIGHT, A / (w.Max(actual_distance, 0) + C) + B), ZERO_WEIGHT)
-        weight_f = w.if_greater(actual_distance, 50, 0, MAX_WEIGHT)
+        weight_f = w.if_greater(actual_distance, 50, 0, WEIGHT_MAX)
+        # weight_f = self.magic_weight_function(actual_distance,
+        #                                       0.0, WEIGHT_MAX,  # nothing should be stronger than ca
+        #                                       0.01, WEIGHTS[4],
+        #                                       # everything should stay below this to ensure ca is strong enough
+        #                                       0.05, WEIGHTS[2],  # ca active but can get overpowered
+        #                                       0.06, WEIGHT_MIN)  # everything is stronger than ca
 
         penetration_distance = zero_weight_distance - actual_distance
 
@@ -997,25 +965,6 @@
 
         self.add_constraint(str(self)+u'/position',
                             lower=penetration_distance,
-=======
-        weight_f = self.magic_weight_function(actual_distance,
-                                              0.0, WEIGHT_MAX,  # nothing should be stronger than ca
-                                              0.01, WEIGHTS[4],
-                                              # everything should stay below this to ensure ca is strong enough
-                                              0.05, WEIGHTS[2],  # ca active but can get overpowered
-                                              0.06, WEIGHT_MIN)  # everything is stronger than ca
-
-        penetration_distance = zero_weight_distance - actual_distance
-
-        limit = w.Max(-actual_distance, self.limit_acceleration(dist,
-                                                                penetration_distance,
-                                                                max_acceleration,
-                                                                repel_velocity))
-
-        # limit = self.limit_velocity(actual_distance, repel_velocity)
-
-        self.add_constraint('', lower=limit,
->>>>>>> 1bed5c4b
                             upper=1e9,
                             weight=weight_f,
                             expression=dist,
@@ -1024,7 +973,7 @@
                             upper_slack_limit=upper_slack)
 
         if self.idx == 0:
-            r_P_a_evaluated = w.position_of(self.get_fk_evaluated(self.robot_root, child_link))
+            r_P_a_evaluated = w.position_of(self.get_fk_evaluated(self.robot_root, self.link_name))
             r_P_a_evaluated[0] += 0.001
             r_P_a = w.position_of(r_T_a)
             a_V_a = r_P_a_evaluated - r_P_a
