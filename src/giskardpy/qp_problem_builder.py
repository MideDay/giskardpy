--- conflicted
+++ resolved
@@ -51,11 +51,7 @@
 
         self.qp_solver = QPSolver(len(self.joint_constraints_dict) + len(self.soft_constraints_dict),
                                   len(self.hard_constraints_dict) + len(self.soft_constraints_dict))
-<<<<<<< HEAD
-        self.lbAs = None # for debugging purposes
-=======
-        self.lbAs = None
->>>>>>> 35282434
+        self.lbAs = None  # for debugging purposes
 
     # @profile
     def make_matrices(self):
@@ -86,13 +82,11 @@
             ubA.append(c.upper)
             lb.append(-BIG_NUMBER)
             ub.append(BIG_NUMBER)
-            assert not isinstance(c.lower, spw.Matrix), u'Matrices are not allowed as soft constraint limits'
             assert not isinstance(c.expression, spw.Matrix), u'Matrices are not allowed as soft constraint expression'
             soft_expressions.append(c.expression)
 
         self.cython_big_ass_M = load_compiled_function(self.path_to_functions)
         self.np_g = np.zeros(len(weights))
-        assert len(soft_expressions) + len(hard_expressions) == len(lbA)
 
         if self.cython_big_ass_M is None:
             print(u'new controller requested; compiling')
@@ -208,7 +202,7 @@
         if xdot_full is None:
             return None
         # TODO enable debug print in an elegant way, preferably without slowing anything down
-        self.debug_print(np_H, np_A, np_lb, np_ub, np_lbA, np_ubA, xdot_full)
+        # self.debug_print(np_H, np_A, np_lb, np_ub, np_lbA, np_ubA, xdot_full)
         return OrderedDict((observable, xdot_full[i]) for i, observable in enumerate(self.controlled_joints))
 
 
