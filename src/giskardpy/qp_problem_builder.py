--- conflicted
+++ resolved
@@ -9,15 +9,6 @@
 from giskardpy.qp_solver import QPSolver
 from giskardpy.utils import make_filter_masks
 
-<<<<<<< HEAD
-SoftConstraint = namedtuple(u'SoftConstraint', [u'lower', u'upper', u'weight', u'expression', u'goal_constraint'])
-HardConstraint = namedtuple(u'HardConstraint', [u'lower', u'upper', u'expression'])
-JointConstraint = namedtuple(u'JointConstraint', [u'lower', u'upper', u'weight'])
-
-BIG_NUMBER = 1e9
-
-=======
->>>>>>> fb21f2e3
 
 class QProblemBuilder(object):
     """
@@ -164,7 +155,7 @@
 
     def debug_print(self, unfiltered_H, A, lb, ub, lbA, ubA, xdot_full=None):
         import pandas as pd
-        bA_mask, b_mask = self.make_filter_masks(unfiltered_H)
+        bA_mask, b_mask = make_filter_masks(unfiltered_H, self.num_joint_constraints, self.num_hard_constraints)
         b_names = []
         bA_names = []
         for iJ, k in enumerate(self.joint_constraints_dict.keys()):
