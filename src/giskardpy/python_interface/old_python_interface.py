from typing import Dict, Optional, List, Tuple

import actionlib
import rospy
from actionlib_msgs.msg import GoalStatus
from geometry_msgs.msg import PoseStamped, PointStamped, QuaternionStamped, Vector3Stamped, Vector3
from move_base_msgs.msg import MoveBaseAction, MoveBaseGoal
from std_srvs.srv import TriggerRequest, TriggerResponse
from tmc_control_msgs.msg import GripperApplyEffortAction, GripperApplyEffortGoal
from tmc_manipulation_msgs.msg import FollowJointTrajectoryAction, FollowJointTrajectoryGoal
from trajectory_msgs.msg import JointTrajectoryPoint

<<<<<<< HEAD
from giskard_msgs.msg import MoveResult, CollisionEntry, MoveGoal
from giskard_msgs.srv import UpdateWorldResponse, DyeGroupResponse, GetGroupInfoResponse, RegisterGroupResponse
from giskardpy.goals.cartesian_goals import CartesianPose
from giskardpy.goals.joint_goals import JointPositionList
from giskardpy.monitors.joint_monitors import JointGoalReached
from giskardpy.suturo_types import GripperTypes
from giskardpy.tasks.task import WEIGHT_ABOVE_CA, WEIGHT_BELOW_CA
from giskardpy.data_types import goal_parameter
from giskardpy.python_interface.python_interface import GiskardWrapper
from giskardpy.tree.control_modes import ControlModes
=======
from giskard_msgs.msg import MoveResult, CollisionEntry, MoveGoal, WorldResult
from giskard_msgs.srv import DyeGroupResponse, GetGroupInfoResponse
from giskardpy.data_types import goal_parameter
from giskardpy.python_interface.python_interface import GiskardWrapper
from giskardpy.tasks.task import WEIGHT_ABOVE_CA, WEIGHT_BELOW_CA
>>>>>>> 3bd5672f


class OldGiskardWrapper(GiskardWrapper):

    def __init__(self, node_name: str = 'giskard'):
        super().__init__(node_name, avoid_name_conflict=True)

    def execute(self, wait: bool = True) -> MoveResult:
        self.add_default_end_motion_conditions()
        return super().execute(wait)

    def projection(self, wait: bool = True) -> MoveResult:
        self.add_default_end_motion_conditions()
        return super().projection(wait)

    def _create_action_goal(self) -> MoveGoal:
        if not self.motion_goals._collision_entries:
            self.motion_goals.avoid_all_collisions()
        action_goal = MoveGoal()
        action_goal.monitors = self.monitors.get_monitors()
        action_goal.goals = self.motion_goals.get_goals()
        self.clear_motion_goals_and_monitors()
        return action_goal

    # %% predefined goals
    def set_joint_goal(self,
                       goal_state: Dict[str, float],
                       group_name: Optional[str] = None,
                       weight: Optional[float] = None,
                       max_velocity: Optional[float] = None,
                       add_monitor: bool = True,
                       **kwargs: goal_parameter):
        """
        Sets joint position goals for all pairs in goal_state
        :param goal_state: maps joint_name to goal position
        :param group_name: if joint_name is not unique, search in this group for matches.
        :param weight:
        :param add_monitor: if True, adds a monitor as end_condition to check if the goal was reached.
        :param max_velocity: will be applied to all joints
        """
        if add_monitor:
            end_condition = self.monitors.add_joint_position(goal_state=goal_state)
        else:
            end_condition = ''
        self.motion_goals.add_joint_position(goal_state=goal_state,
                                             group_name=group_name,
                                             weight=weight,
                                             max_velocity=max_velocity,
                                             end_condition=end_condition,
                                             **kwargs)

    def set_cart_goal(self,
                      goal_pose: PoseStamped,
                      tip_link: str,
                      root_link: str,
                      tip_group: Optional[str] = None,
                      root_group: Optional[str] = None,
                      reference_linear_velocity: Optional[float] = None,
                      reference_angular_velocity: Optional[float] = None,
                      weight: Optional[float] = None,
                      add_monitor: bool = True,
                      **kwargs: goal_parameter):
        """
        This goal will use the kinematic chain between root and tip link to move tip link into the goal pose.
        The max velocities enforce a strict limit, but require a lot of additional constraints, thus making the
        system noticeably slower.
        The reference velocities don't enforce a strict limit, but also don't require any additional constraints.
        :param root_link: name of the root link of the kin chain
        :param tip_link: name of the tip link of the kin chain
        :param goal_pose: the goal pose
        :param root_group: a group name, where to search for root_link, only required to avoid name conflicts
        :param tip_group: a group name, where to search for tip_link, only required to avoid name conflicts
        :param reference_linear_velocity: m/s
        :param reference_angular_velocity: rad/s
        :param add_monitor: if True, adds a monitor as end_condition to check if the goal was reached.
        :param weight: default WEIGHT_ABOVE_CA
        """
        if add_monitor:
            end_condition = self.monitors.add_cartesian_pose(root_link=root_link,
                                                             root_group=root_group,
                                                             tip_link=tip_link,
                                                             tip_group=tip_group,
                                                             goal_pose=goal_pose)
        else:
            end_condition = ''
        self.motion_goals.add_cartesian_pose(goal_pose=goal_pose,
                                             tip_link=tip_link,
                                             root_link=root_link,
                                             root_group=root_group,
                                             tip_group=tip_group,
                                             reference_linear_velocity=reference_linear_velocity,
                                             reference_angular_velocity=reference_angular_velocity,
                                             weight=weight,
                                             end_condition=end_condition,
                                             **kwargs)

    def set_diff_drive_base_goal(self,
                                 goal_pose: PoseStamped,
                                 tip_link: str,
                                 root_link: str,
                                 tip_group: Optional[str] = None,
                                 root_group: Optional[str] = None,
                                 reference_linear_velocity: Optional[float] = None,
                                 reference_angular_velocity: Optional[float] = None,
                                 weight: Optional[float] = None,
                                 add_monitor: bool = True,
                                 **kwargs: goal_parameter):
        """
        This goal will use the kinematic chain between root and tip link to move tip link into the goal pose.
        The max velocities enforce a strict limit, but require a lot of additional constraints, thus making the
        system noticeably slower.
        The reference velocities don't enforce a strict limit, but also don't require any additional constraints.
        :param root_link: name of the root link of the kin chain
        :param tip_link: name of the tip link of the kin chain
        :param goal_pose: the goal pose
        :param root_group: a group name, where to search for root_link, only required to avoid name conflicts
        :param tip_group: a group name, where to search for tip_link, only required to avoid name conflicts
        :param reference_linear_velocity: m/s
        :param reference_angular_velocity: rad/s
        :param weight: default WEIGHT_ABOVE_CA
        :param add_monitor: if True, adds a monitor as end_condition to check if the goal was reached.
        """
        if add_monitor:
            monitor_name = f'{root_link}/{tip_link} pose reached'
            end_condition = self.monitors.add_cartesian_pose(name=monitor_name,
                                                             root_link=root_link,
                                                             root_group=root_group,
                                                             tip_link=tip_link,
                                                             tip_group=tip_group,
                                                             position_threshold=0.02,
                                                             goal_pose=goal_pose)
        else:
            end_condition = ''
        self.motion_goals.add_diff_drive_base(end_condition=end_condition,
                                              goal_pose=goal_pose,
                                              tip_link=tip_link,
                                              root_link=root_link,
                                              root_group=root_group,
                                              tip_group=tip_group,
                                              reference_linear_velocity=reference_linear_velocity,
                                              reference_angular_velocity=reference_angular_velocity,
                                              weight=weight,
                                              **kwargs)

    def set_straight_cart_goal(self,
                               goal_pose: PoseStamped,
                               tip_link: str,
                               root_link: str,
                               tip_group: Optional[str] = None,
                               root_group: Optional[str] = None,
                               reference_linear_velocity: Optional[float] = None,
                               reference_angular_velocity: Optional[float] = None,
                               weight: Optional[float] = None,
                               add_monitor: bool = True,
                               **kwargs: goal_parameter):
        """
        This goal will use the kinematic chain between root and tip link to move tip link into the goal pose.
        The max velocities enforce a strict limit, but require a lot of additional constraints, thus making the
        system noticeably slower.
        The reference velocities don't enforce a strict limit, but also don't require any additional constraints.
        In contrast to set_cart_goal, this tries to move the tip_link in a straight line to the goal_point.
        :param root_link: name of the root link of the kin chain
        :param tip_link: name of the tip link of the kin chain
        :param goal_pose: the goal pose
        :param tip_group: a group name, where to search for tip_link, only required to avoid name conflicts
        :param root_group: a group name, where to search for root_link, only required to avoid name conflicts
        :param reference_linear_velocity: m/s
        :param reference_angular_velocity: rad/s
        :param weight: default WEIGHT_ABOVE_CA
        :param add_monitor: if True, adds a monitor as end_condition to check if the goal was reached.
        """
        if add_monitor:
            monitor_name = f'{root_link}/{tip_link} pose reached'
            end_condition = self.monitors.add_cartesian_pose(name=monitor_name,
                                                             root_link=root_link,
                                                             root_group=root_group,
                                                             tip_link=tip_link,
                                                             tip_group=tip_group,
                                                             goal_pose=goal_pose)
        else:
            end_condition = ''
        self.motion_goals.add_cartesian_pose_straight(end_condition=end_condition,
                                                      goal_pose=goal_pose,
                                                      tip_link=tip_link,
                                                      tip_group=tip_group,
                                                      root_link=root_link,
                                                      root_group=root_group,
                                                      weight=weight,
                                                      reference_linear_velocity=reference_linear_velocity,
                                                      reference_angular_velocity=reference_angular_velocity,
                                                      **kwargs)

    def set_translation_goal(self,
                             goal_point: PointStamped,
                             tip_link: str,
                             root_link: str,
                             tip_group: Optional[str] = None,
                             root_group: Optional[str] = None,
                             reference_velocity: Optional[float] = 0.2,
                             weight: float = WEIGHT_ABOVE_CA,
                             add_monitor: bool = True,
                             **kwargs: goal_parameter):
        """
        Will use kinematic chain between root_link and tip_link to move tip_link to goal_point.
        :param goal_point:
        :param tip_link: tip link of the kinematic chain
        :param root_link: root link of the kinematic chain
        :param tip_group: if tip link is not unique, you can use this to tell Giskard in which group to search.
        :param root_group: if root link is not unique, you can use this to tell Giskard in which group to search.
        :param reference_velocity: m/s
        :param weight:
        :param add_monitor: if True, adds a monitor as end_condition to check if the goal was reached.
        """
        if add_monitor:
            monitor_name = f'{root_link}/{tip_link} position reached'
            end_condition = self.monitors.add_cartesian_position(name=monitor_name,
                                                                 root_link=root_link,
                                                                 root_group=root_group,
                                                                 tip_link=tip_link,
                                                                 tip_group=tip_group,
                                                                 goal_point=goal_point)
        else:
            end_condition = ''
        self.motion_goals.add_cartesian_position(end_condition=end_condition,
                                                 goal_point=goal_point,
                                                 tip_link=tip_link,
                                                 root_link=root_link,
                                                 tip_group=tip_group,
                                                 root_group=root_group,
                                                 reference_velocity=reference_velocity,
                                                 weight=weight,
                                                 **kwargs)

    def set_seed_configuration(self, seed_configuration, group_name: Optional[str] = None):
        self.motion_goals.set_seed_configuration(seed_configuration=seed_configuration,
                                                 group_name=group_name)

    def set_straight_translation_goal(self,
                                      goal_point: PointStamped,
                                      tip_link: str,
                                      root_link: str,
                                      tip_group: Optional[str] = None,
                                      root_group: Optional[str] = None,
                                      reference_velocity: float = None,
                                      weight: float = WEIGHT_ABOVE_CA,
                                      add_monitor: bool = True,
                                      **kwargs: goal_parameter):
        """
        Same as set_translation_goal, but will try to move in a straight line.
        """
        if add_monitor:
            monitor_name = f'{root_link}/{tip_link} position reached'
            end_condition = self.monitors.add_cartesian_position(name=monitor_name,
                                                                 root_link=root_link,
                                                                 root_group=root_group,
                                                                 tip_link=tip_link,
                                                                 tip_group=tip_group,
                                                                 goal_point=goal_point)
        else:
            end_condition = ''
        self.motion_goals.add_cartesian_position_straight(end_condition=end_condition,
                                                          goal_point=goal_point,
                                                          tip_link=tip_link,
                                                          root_link=root_link,
                                                          tip_group=tip_group,
                                                          root_group=root_group,
                                                          reference_velocity=reference_velocity,
                                                          weight=weight,
                                                          **kwargs)

    def set_rotation_goal(self,
                          goal_orientation: QuaternionStamped,
                          tip_link: str,
                          root_link: str,
                          tip_group: Optional[str] = None,
                          root_group: Optional[str] = None,
                          reference_velocity: Optional[float] = None,
                          weight=WEIGHT_ABOVE_CA,
                          add_monitor: bool = True,
                          **kwargs: goal_parameter):
        """
        Will use kinematic chain between root_link and tip_link to move tip_link to goal_orientation.
        :param goal_orientation:
        :param tip_link: tip link of kinematic chain
        :param root_link: root link of kinematic chain
        :param tip_group: if tip link is not unique, you can use this to tell Giskard in which group to search.
        :param root_group: if root link is not unique, you can use this to tell Giskard in which group to search.
        :param reference_velocity: rad/s, approx limit
        :param weight:
        :param add_monitor: if True, adds a monitor as end_condition to check if the goal was reached.
        """
        if add_monitor:
            monitor_name = f'{root_link}/{tip_link} orientation reached'
            end_condition = self.monitors.add_cartesian_orientation(name=monitor_name,
                                                                    root_link=root_link,
                                                                    root_group=root_group,
                                                                    tip_link=tip_link,
                                                                    tip_group=tip_group,
                                                                    goal_orientation=goal_orientation)
        else:
            end_condition = ''
        self.motion_goals.add_cartesian_orientation(end_condition=end_condition,
                                                    goal_orientation=goal_orientation,
                                                    tip_link=tip_link,
                                                    root_link=root_link,
                                                    tip_group=tip_group,
                                                    root_group=root_group,
                                                    reference_velocity=reference_velocity,
                                                    weight=weight,
                                                    **kwargs)

    def set_align_planes_goal(self,
                              goal_normal: Vector3Stamped,
                              tip_link: str,
                              tip_normal: Vector3Stamped,
                              root_link: str,
                              tip_group: str = None,
                              root_group: str = None,
                              max_angular_velocity: Optional[float] = None,
                              weight: Optional[float] = None,
                              add_monitor: bool = True,
                              **kwargs: goal_parameter):
        """
        This goal will use the kinematic chain between tip and root to align tip_normal with goal_normal.
        :param goal_normal:
        :param tip_link: tip link of the kinematic chain
        :param tip_normal:
        :param root_link: root link of the kinematic chain
        :param tip_group: if tip_link is not unique, search in this group for matches.
        :param root_group: if root_link is not unique, search in this group for matches.
        :param max_angular_velocity: rad/s
        :param weight:
        :param add_monitor: if True, adds a monitor as end_condition to check if the goal was reached.
        """
        if add_monitor:
            end_condition = self.monitors.add_vectors_aligned(root_link=root_link,
                                                              tip_link=tip_link,
                                                              goal_normal=goal_normal,
                                                              tip_normal=tip_normal,
                                                              root_group=root_group,
                                                              tip_group=tip_group)
        else:
            end_condition = ''
        self.motion_goals.add_align_planes(end_condition=end_condition,
                                           tip_link=tip_link,
                                           tip_group=tip_group,
                                           tip_normal=tip_normal,
                                           root_link=root_link,
                                           root_group=root_group,
                                           goal_normal=goal_normal,
                                           reference_angular_velocity=max_angular_velocity,
                                           weight=weight,
                                           **kwargs)

    def set_prediction_horizon(self, prediction_horizon: int, **kwargs: goal_parameter):
        """
        Will overwrite the prediction horizon for a single goal.
        Setting it to 1 will turn of acceleration and jerk limits.
        :param prediction_horizon: size of the prediction horizon, a number that should be 1 or above 5.
        """
        self.motion_goals.set_prediction_horizon(prediction_horizon=prediction_horizon,
                                                 **kwargs)

    def set_max_traj_length(self, new_length: float, **kwargs: goal_parameter):
        """
        Overwrites Giskard trajectory length limit for planning.
        If the trajectory is longer than new_length, Giskard will prempt the goal.
        :param new_length: in seconds
        """
        self.monitors.add_max_trajectory_length(max_trajectory_length=new_length,
                                                **kwargs)

    def set_limit_cartesian_velocity_goal(self,
                                          tip_link: str,
                                          root_link: str,
                                          tip_group: Optional[str] = None,
                                          root_group: Optional[str] = None,
                                          max_linear_velocity: float = 0.1,
                                          max_angular_velocity: float = 0.5,
                                          weight: float = WEIGHT_ABOVE_CA,
                                          hard: bool = False,
                                          **kwargs: goal_parameter):
        """
        This goal will use put a strict limit on the Cartesian velocity. This will require a lot of constraints, thus
        slowing down the system noticeably.
        :param root_link: root link of the kinematic chain
        :param tip_link: tip link of the kinematic chain
        :param root_group: if the root_link is not unique, use this to say to which group the link belongs
        :param tip_group: if the tip_link is not unique, use this to say to which group the link belongs
        :param max_linear_velocity: m/s
        :param max_angular_velocity: rad/s
        :param weight: default WEIGHT_ABOVE_CA
        :param hard: Turn this into a hard constraint. This make create unsolvable optimization problems
        """
        self.motion_goals.add_limit_cartesian_velocity(root_link=root_link,
                                                       root_group=root_group,
                                                       tip_link=tip_link,
                                                       tip_group=tip_group,
                                                       weight=weight,
                                                       max_linear_velocity=max_linear_velocity,
                                                       max_angular_velocity=max_angular_velocity,
                                                       hard=hard,
                                                       **kwargs)

    def set_grasp_bar_goal(self,
                           bar_center: PointStamped,
                           bar_axis: Vector3Stamped,
                           bar_length: float,
                           tip_link: str,
                           tip_grasp_axis: Vector3Stamped,
                           root_link: str,
                           tip_group: Optional[str] = None,
                           root_group: Optional[str] = None,
                           reference_linear_velocity: Optional[float] = None,
                           reference_angular_velocity: Optional[float] = None,
                           weight: float = WEIGHT_ABOVE_CA,
                           add_monitor: bool = True,
                           **kwargs: goal_parameter):
        """
        Like a CartesianPose but with more freedom.
        tip_link is allowed to be at any point along bar_axis, that is without bar_center +/- bar_length.
        It will align tip_grasp_axis with bar_axis, but allows rotation around it.
        :param root_link: root link of the kinematic chain
        :param tip_link: tip link of the kinematic chain
        :param tip_grasp_axis: axis of tip_link that will be aligned with bar_axis
        :param bar_center: center of the bar to be grasped
        :param bar_axis: alignment of the bar to be grasped
        :param bar_length: length of the bar to be grasped
        :param root_group: if root_link is not unique, search in this group for matches
        :param tip_group: if tip_link is not unique, search in this group for matches
        :param reference_linear_velocity: m/s
        :param reference_angular_velocity: rad/s
        :param weight:
        :param add_monitor: if True, adds a monitor as end_condition to check if the goal was reached.
        """
        end_condition = ''
        if add_monitor:
            monitor_name1 = self.monitors.add_distance_to_line(root_link=root_link,
                                                               tip_link=tip_link,
                                                               center_point=bar_center,
                                                               line_axis=bar_axis,
                                                               line_length=bar_length,
                                                               root_group=root_group,
                                                               tip_group=tip_group)
            monitor_name2 = self.monitors.add_vectors_aligned(root_link=root_link,
                                                              tip_link=tip_link,
                                                              goal_normal=bar_axis,
                                                              tip_normal=tip_grasp_axis,
                                                              root_group=root_group,
                                                              tip_group=tip_group)
            end_condition = f'{monitor_name1} and {monitor_name2}'
        self.motion_goals.add_grasp_bar(end_condition=end_condition,
                                        root_link=root_link,
                                        tip_link=tip_link,
                                        tip_grasp_axis=tip_grasp_axis,
                                        bar_center=bar_center,
                                        bar_axis=bar_axis,
                                        bar_length=bar_length,
                                        root_group=root_group,
                                        tip_group=tip_group,
                                        reference_linear_velocity=reference_linear_velocity,
                                        reference_angular_velocity=reference_angular_velocity,
                                        weight=weight,
                                        **kwargs)

    def set_open_container_goal(self,
                                tip_link: str,
                                environment_link: str,
                                tip_group: Optional[str] = None,
                                environment_group: Optional[str] = None,
                                goal_joint_state: Optional[float] = None,
                                weight=WEIGHT_ABOVE_CA):
        """
        Open a container in an environment.
        Only works with the environment was added as urdf.
        Assumes that a handle has already been grasped.
        Can only handle containers with 1 dof, e.g. drawers or doors.
        :param tip_link: end effector that is grasping the handle
        :param environment_link: name of the handle that was grasped
        :param tip_group: if tip_link is not unique, search in this group for matches
        :param environment_group: if environment_link is not unique, search in this group for matches
        :param goal_joint_state: goal state for the container. default is maximum joint state.
        :param weight:
        """
        self.motion_goals.add_open_container(tip_link=tip_link,
                                             environment_link=environment_link,
                                             tip_group=tip_group,
                                             environment_group=environment_group,
                                             goal_joint_state=goal_joint_state,
                                             weight=weight)

    def set_close_container_goal(self,
                                 tip_link: str,
                                 environment_link: str,
                                 tip_group: Optional[str] = None,
                                 environment_group: Optional[str] = None,
                                 goal_joint_state: Optional[float] = None,
                                 weight: Optional[float] = None):
        """
        Same as Open, but will use minimum value as default for goal_joint_state
        """
        self.motion_goals.add_close_container(tip_link=tip_link,
                                              environment_link=environment_link,
                                              tip_group=tip_group,
                                              environment_group=environment_group,
                                              goal_joint_state=goal_joint_state,
                                              weight=weight)

    def set_pointing_goal(self,
                          goal_point: PointStamped,
                          tip_link: str,
                          pointing_axis: Vector3Stamped,
                          root_link: str,
                          tip_group: Optional[str] = None,
                          root_group: Optional[str] = None,
                          max_velocity: float = 0.3,
                          weight: float = WEIGHT_BELOW_CA,
                          add_monitor: bool = True,
                          **kwargs: goal_parameter):
        """
        Will orient pointing_axis at goal_point.
        :param tip_link: tip link of the kinematic chain.
        :param goal_point: where to point pointing_axis at.
        :param root_link: root link of the kinematic chain.
        :param tip_group: if tip_link is not unique, search this group for matches.
        :param root_group: if root_link is not unique, search this group for matches.
        :param pointing_axis: the axis of tip_link that will be used for pointing
        :param max_velocity: rad/s
        :param weight:
        :param add_monitor: if True, adds a monitor as end_condition to check if the goal was reached.
        """
        if add_monitor:
            end_condition = self.monitors.add_pointing_at(goal_point=goal_point,
                                                          tip_link=tip_link,
                                                          pointing_axis=pointing_axis,
                                                          root_link=root_link,
                                                          tip_group=tip_group,
                                                          root_group=root_group)
        else:
            end_condition = ''
        self.motion_goals.add_pointing(end_condition=end_condition,
                                       tip_link=tip_link,
                                       tip_group=tip_group,
                                       goal_point=goal_point,
                                       root_link=root_link,
                                       root_group=root_group,
                                       pointing_axis=pointing_axis,
                                       max_velocity=max_velocity,
                                       weight=weight,
                                       **kwargs)

    def set_avoid_joint_limits_goal(self,
                                    percentage: int = 15,
                                    joint_list: Optional[List[str]] = None,
                                    weight: Optional[float] = None):
        """
        This goal will push joints away from their position limits. For example if percentage is 15 and the joint
        limits are 0-100, it will push it into the 15-85 range.
        """
        self.motion_goals.add_avoid_joint_limits(percentage=percentage,
                                                 weight=weight,
                                                 joint_list=joint_list)

    # %% collision avoidance
    def allow_collision(self,
                        group1: str = CollisionEntry.ALL,
                        group2: str = CollisionEntry.ALL):
        """
        Tell Giskard to allow collision between group1 and group2. Use CollisionEntry.ALL to allow collision with all
        groups.
        :param group1: name of the first group
        :param group2: name of the second group
        """
        self.motion_goals.allow_collision(group1=group1,
                                          group2=group2)

    def avoid_collision(self,
                        min_distance: Optional[float] = None,
                        group1: str = CollisionEntry.ALL,
                        group2: str = CollisionEntry.ALL):
        """
        Tell Giskard to avoid collision between group1 and group2. Use CollisionEntry.ALL to allow collision with all
        groups.
        :param min_distance: set this to overwrite the default distances
        :param group1: name of the first group
        :param group2: name of the second group
        """
        self.motion_goals.avoid_collision(min_distance=min_distance,
                                          group1=group1,
                                          group2=group2)

    def allow_all_collisions(self):
        """
        Allows all collisions for next goal.
        """
        self.motion_goals.allow_all_collisions()

    def avoid_all_collisions(self, min_distance: Optional[float] = None):
        """
        Avoids all collisions for next goal.
        If you don't want to override the distance, don't call this function. Avoid all is the default, if you don't
        add any collision entries.
        :param min_distance: set this to overwrite default distances
        """
        self.motion_goals.avoid_all_collisions(min_distance=min_distance)

    def allow_self_collision(self, robot_name: Optional[str] = None):
        """
        Allows the collision of the robot with itself for the next goal.
        :param robot_name: if there are multiple robots, specify which one.
        """
        self.motion_goals.allow_self_collision(robot_name=robot_name)

    def add_box(self,
                name: str,
                size: Tuple[float, float, float],
                pose: PoseStamped,
                parent_link: str = '',
                parent_link_group: str = '') -> WorldResult:
        """
        Adds a new box to the world tree and attaches it to parent_link.
        If parent_link_group and parent_link are empty, the box will be attached to the world root link, e.g., map.
        :param name: How the new group will be called
        :param size: X, Y and Z dimensions of the box, respectively
        :param pose: Where the root link of the new object will be positioned
        :param parent_link: Name of the link, the object will get attached to
        :param parent_link_group: Name of the group in which Giskard will search for parent_link
        :return: Response message of the service call
        """
        return self.world.add_box(name=name,
                                  size=size,
                                  pose=pose,
                                  parent_link=parent_link,
                                  parent_link_group=parent_link_group)

    def add_sphere(self,
                   name: str,
                   radius: float,
                   pose: PoseStamped,
                   parent_link: str = '',
                   parent_link_group: str = '') -> WorldResult:
        """
        See add_box.
        """
        return self.world.add_sphere(name=name,
                                     radius=radius,
                                     pose=pose,
                                     parent_link=parent_link,
                                     parent_link_group=parent_link_group)

    def add_mesh(self,
                 name: str,
                 mesh: str,
                 pose: PoseStamped,
                 parent_link: str = '',
                 parent_link_group: str = '',
                 scale: Tuple[float, float, float] = (1, 1, 1)) -> WorldResult:
        """
        See add_box.
        :param mesh: path to the mesh location, can be ros package path, e.g.,
                        package://giskardpy/test/urdfs/meshes/bowl_21.obj
        """
        return self.world.add_mesh(name=name,
                                   mesh=mesh,
                                   scale=scale,
                                   pose=pose,
                                   parent_link=parent_link,
                                   parent_link_group=parent_link_group)

    def add_cylinder(self,
                     name: str,
                     height: float,
                     radius: float,
                     pose: PoseStamped,
                     parent_link: str = '',
                     parent_link_group: str = '') -> WorldResult:
        """
        See add_box.
        """
        return self.world.add_cylinder(name=name,
                                       height=height,
                                       radius=radius,
                                       pose=pose,
                                       parent_link=parent_link,
                                       parent_link_group=parent_link_group)

    def remove_group(self, name: str) -> WorldResult:
        """
        Removes a group and all links and joints it contains from the world.
        Be careful, you can remove parts of the robot like that.
        """
        return self.world.remove_group(name=name)

    def update_parent_link_of_group(self,
                                    name: str,
                                    parent_link: str,
                                    parent_link_group: Optional[str] = '') -> WorldResult:
        """
        Removes the joint connecting the root link of a group and attaches it to a parent_link.
        The object will not move relative to the world's root link in this process.
        :param name: name of the group
        :param parent_link: name of the new parent link
        :param parent_link_group: if parent_link is not unique, search in this group for matches.
        :return: result message
        """
        return self.world.update_parent_link_of_group(name=name,
                                                      parent_link=parent_link,
                                                      parent_link_group=parent_link_group)

    def detach_group(self, object_name: str):
        """
        A wrapper for update_parent_link_of_group which set parent_link to the root link of the world.
        """
        return self.world.detach_group(oname=object_name)

    def add_urdf(self,
                 name: str,
                 urdf: str,
                 pose: PoseStamped,
                 parent_link: str = '',
                 parent_link_group: str = '',
                 js_topic: Optional[str] = '') -> WorldResult:
        """
        Adds a urdf to the world.
        :param name: name the group containing the urdf will have.
        :param urdf: urdf as string, no path!
        :param pose: pose of the root link of the new object
        :param parent_link: to which link the urdf will be attached
        :param parent_link_group: if parent_link is not unique, search here for matches.
        :param js_topic: Giskard will listen on that topic for joint states and update the urdf accordingly
        :return: response message
        """
        return self.world.add_urdf(name=name,
                                   urdf=urdf,
                                   pose=pose,
                                   js_topic=js_topic,
                                   parent_link=parent_link,
                                   parent_link_group=parent_link_group)

    def dye_group(self, group_name: str, rgba: Tuple[float, float, float, float]) -> DyeGroupResponse:
        """
        Change the color of the ghost for this particular group.
        """
        return self.world.dye_group(group_name=group_name, rgba=rgba)

    def get_group_names(self) -> List[str]:
        """
        Returns the names of every group in the world.
        """
        return self.world.get_group_names()

    def get_group_info(self, group_name: str) -> GetGroupInfoResponse:
        """
        Returns the joint state, joint state topic and pose of a group.
        """
        return self.world.get_group_info(group_name=group_name)

    def get_controlled_joints(self, group_name: str) -> List[str]:
        """
        Returns all joints of a group that are flagged as controlled.
        """
        return self.world.get_controlled_joints(group_name=group_name)

    def update_group_pose(self, group_name: str, new_pose: PoseStamped) -> WorldResult:
        """
        Overwrites the pose specified in the joint that connects the two groups.
        :param group_name: Name of the group that will move
        :param new_pose: New pose of the group
        :return: Giskard's reply
        """
        return self.world.update_group_pose(group_name=group_name, new_pose=new_pose)

    def register_group(self, new_group_name: str, root_link_name: str,
                       root_link_group_name: str) -> WorldResult:
        """
        Register a new group for reference in collision checking. All child links of root_link_name will belong to it.
        :param new_group_name: Name of the new group.
        :param root_link_name: root link of the new group
        :param root_link_group_name: Name of the group root_link_name belongs to
        :return: WorldResult
        """
        return self.register_group(new_group_name=new_group_name,
                                   root_link_name=root_link_name,
                                   root_link_group_name=root_link_group_name)

    def clear_world(self) -> WorldResult:
        """
        Resets the world to what it was when Giskard was launched.
        """
<<<<<<< HEAD
        return self.world.clear(timeout=timeout)

    def move_gripper(self,
                     gripper_state: str):

        self.set_json_goal(constraint_type='MoveGripper',
                           gripper_state=gripper_state)

    def reaching(self,
                 context,
                 object_name: str,
                 object_shape: str,
                 goal_pose: Optional[PoseStamped] = None,
                 object_size: Optional[Vector3] = None,
                 root_link: str = 'map',
                 tip_link: str = 'hand_palm_link',
                 velocity: float = 0.2):

        self.set_json_goal(constraint_type='Reaching',
                           context=context,
                           object_name=object_name,
                           object_shape=object_shape,
                           goal_pose=goal_pose,
                           object_size=object_size,
                           root_link=root_link,
                           tip_link=tip_link,
                           velocity=velocity)

    def placing(self,
                context,
                goal_pose: PoseStamped,
                tip_link: str = 'hand_palm_link'):

        self.set_json_goal(constraint_type='Placing',
                           context=context,
                           goal_pose=goal_pose,
                           tip_link=tip_link)

    def vertical_motion(self,
                        context: str,
                        distance: float = 0.02,
                        root_link: str = 'base_link',
                        tip_link: str = 'hand_palm_link'):

        self.set_json_goal(constraint_type='VerticalMotion',
                           context=context,
                           distance=distance,
                           root_link=root_link,
                           tip_link=tip_link)

    def retract(self,
                object_name: str,
                distance: float = 0.1,
                reference_frame: str = 'base_link',
                root_link: str = 'map',
                tip_link: str = 'base_link',
                velocity: float = 0.2):

        self.set_json_goal(constraint_type='Retracting',
                           object_name=object_name,
                           distance=distance,
                           reference_frame=reference_frame,
                           root_link=root_link,
                           tip_link=tip_link,
                           velocity=velocity)

    def align_height(self,
                     context,
                     object_name: str,
                     goal_pose: PoseStamped,
                     object_height: float,
                     root_link: str = 'map',
                     tip_link: str = 'hand_gripper_tool_frame'):

        self.set_json_goal(constraint_type='AlignHeight',
                           context=context,
                           object_name=object_name,
                           goal_pose=goal_pose,
                           object_height=object_height,
                           root_link=root_link,
                           tip_link=tip_link)

    def sequence_goal(self,
                      motion_sequence):

        self.set_json_goal(constraint_type='SequenceGoal',
                           motion_sequence=motion_sequence)

    def test_goal(self,
                  goal_name: str,
                  **kwargs):

        self.set_json_goal(constraint_type=goal_name,
                           **kwargs)

    def take_pose(self,
                  pose_keyword: str):

        self.set_json_goal(constraint_type='TakePose',
                           pose_keyword=pose_keyword)

    def tilting(self,
                tilt_direction: Optional[str] = None,
                tilt_angle: Optional[float] = None,
                tip_link: str = 'wrist_roll_joint',
                ):

        self.set_json_goal(constraint_type='Tilting',
                           direction=tilt_direction,
                           tilt_angle=tilt_angle,
                           tip_link=tip_link)

    def joint_rotation_continuous(self,
                                  joint_name: str,
                                  joint_center: float,
                                  joint_range: float,
                                  trajectory_length: float = 20,
                                  target_speed: float = 1,
                                  period_length: float = 1.0):
        self.set_json_goal(constraint_type='JointRotationGoalContinuous',
                           joint_name=joint_name,
                           joint_center=joint_center,
                           joint_range=joint_range,
                           trajectory_length=trajectory_length,
                           target_speed=target_speed,
                           period_length=period_length)

    def mixing(self,
               mixing_time=20,
               weight: float = WEIGHT_ABOVE_CA):

        self.set_json_goal(constraint_type='Mixing',
                           mixing_time=mixing_time,
                           weight=weight)

    def open_environment(self,
                         tip_link: str,
                         environment_link: str,
                         tip_group: Optional[str] = None,
                         environment_group: Optional[str] = None,
                         goal_joint_state: Optional[float] = None,
                         weight: float = WEIGHT_ABOVE_CA):

        self.set_json_goal(constraint_type='Open',
                           tip_link=tip_link,
                           environment_link=environment_link,
                           tip_group=tip_group,
                           environment_group=environment_group,
                           goal_joint_state=goal_joint_state,
                           weight=weight)

    def push_button(self,
                    goal_pose,
                    tip_link,
                    velocity):
        self.set_json_goal(constraint_type='PushButton',
                           goal_pose=goal_pose,
                           tip_link=tip_link,
                           velocity=velocity)

    def move_base(self, target_pose: PoseStamped):
        """
        moving the hsr through the move_base interface from Toyota
        :param target_pose: the pose where robot moves to
        """
        cli = actionlib.SimpleActionClient('/move_base/move', MoveBaseAction)

        cli.wait_for_server()

        goal = MoveBaseGoal()
        goal.target_pose = target_pose

        cli.send_goal(goal)

        cli.wait_for_result()

        action_state = cli.get_state()
        if action_state == GoalStatus.SUCCEEDED:
            rospy.loginfo("Navigation Succeeded")

    def change_gripper_state(self, gripper_state: str):
        """
        Rework proposal for the gripper,
        Now uses Enums via suturo_types.py, which in case of this function acts
        as a list of possible gripping commands. This also makes it possible
        to add gripping forces for specific object types.
        :param gripper_state: the state that the gripper shall asume
        """
        if self.is_standalone():
            if gripper_state == GripperTypes.OPEN.value:
                self.set_joint_goal({
                    'hand_motor_joint': 1.2
                })
                self.plan_and_execute()

            elif gripper_state == GripperTypes.CLOSE.value:
                self.set_joint_goal({
                    'hand_motor_joint': 0.0
                })
                self.plan_and_execute()

            elif gripper_state == GripperTypes.NEUTRAL.value:
                self.set_joint_goal({
                    'hand_motor_joint': 0.6
                })
                self.plan_and_execute()
            else:
                rospy.logwarn("gripper_state {} not found".format(gripper_state))
        else:
            if gripper_state == GripperTypes.OPEN.value:
                self._move_gripper_force(0.8)

            elif gripper_state == GripperTypes.CLOSE.value:
                self._move_gripper_force(-0.8)

            elif gripper_state == GripperTypes.NEUTRAL.value:
                self._set_gripper_joint_position(0.5)
            else:
                rospy.logwarn("gripper_state {} not found".format(gripper_state))

    def _move_gripper_force(self, force: float = 0.8):
        """
        Closes the gripper with the given force.
        :param force: force to grasp with should be between 0.2 and 0.8 (N)
        :return: applied effort
        """
        _gripper_apply_force_client = actionlib.SimpleActionClient('/hsrb/gripper_controller/grasp',
                                                                   GripperApplyEffortAction)

        try:
            if not _gripper_apply_force_client.wait_for_server(rospy.Duration(
                    10)):
                raise Exception('/hsrb/gripper_controller/grasp does not exist')
        except Exception as e:
            rospy.logerr(e)
            return

        rospy.loginfo("Closing gripper with force: {}".format(force))
        f = force  # max(min(0.8, force), 0.2)
        goal = GripperApplyEffortGoal()
        goal.effort = f
        _gripper_apply_force_client.send_goal(goal)

    def _set_gripper_joint_position(self, position):
        """
        Sets the gripper joint to the given  position
        :param position: goal position of the joint -0.105 to 1.239 rad
        :return: error_code of FollowJointTrajectoryResult
        """
        _gripper_controller = actionlib.SimpleActionClient('/hsrb/gripper_controller/follow_joint_trajectory',
                                                           FollowJointTrajectoryAction)

        # Wait for connection
        try:
            if not _gripper_controller.wait_for_server(rospy.Duration(10)):
                raise Exception('/hsrb/gripper_controller/follow_joint_trajectory does not exist')
        except Exception as e:
            rospy.logerr(e)

        pos = max(min(1.239, position), -0.105)
        goal = FollowJointTrajectoryGoal()
        goal.trajectory.joint_names = [u'hand_motor_joint']
        p = JointTrajectoryPoint()
        p.positions = [pos]
        p.velocities = [0]
        p.effort = [0.1]
        p.time_from_start = rospy.Time(1)
        goal.trajectory.points = [p]
        _gripper_controller.send_goal(goal)

    def get_control_mode(self) -> ControlModes:
        """
        returns the ControlMode of Giskard
        :return: ControlModes
        """
        rep: TriggerResponse = self.get_control_mode_srv.call(TriggerRequest())
        return ControlModes[rep.message]

    def is_standalone(self) -> bool:
        return self.get_control_mode() == ControlModes.standalone

    def real_time_pointer(self, tip_link, topic_name, root_link, pointing_axis, endless_mode):
        """
        Wrapper for RealTimePointing and EndlessMode,
        which is used for person live-tracking.
        """
        if endless_mode:
            self.set_json_goal(constraint_type='EndlessMode')

        self.set_json_goal(constraint_type='RealTimePointingPose',
                           tip_link=tip_link,
                           topic_name=topic_name,
                           root_link=root_link,
                           pointing_axis=pointing_axis)

    def continuous_pointing_head(self):
        """
        Uses real_time_pointer for continuous tracking of a human_pose.
        """
        tip_V_pointing_axis: Vector3Stamped = Vector3Stamped()
        tip_V_pointing_axis.header.frame_id = 'head_center_camera_frame'
        tip_V_pointing_axis.vector.z = 1

        self.real_time_pointer(root_link='map',
                               tip_link='head_center_camera_frame',
                               topic_name='human_pose',
                               endless_mode=True,
                               pointing_axis=tip_V_pointing_axis)
=======
        return self.world.clear()
>>>>>>> 3bd5672f
<|MERGE_RESOLUTION|>--- conflicted
+++ resolved
@@ -10,7 +10,6 @@
 from tmc_manipulation_msgs.msg import FollowJointTrajectoryAction, FollowJointTrajectoryGoal
 from trajectory_msgs.msg import JointTrajectoryPoint
 
-<<<<<<< HEAD
 from giskard_msgs.msg import MoveResult, CollisionEntry, MoveGoal
 from giskard_msgs.srv import UpdateWorldResponse, DyeGroupResponse, GetGroupInfoResponse, RegisterGroupResponse
 from giskardpy.goals.cartesian_goals import CartesianPose
@@ -18,16 +17,11 @@
 from giskardpy.monitors.joint_monitors import JointGoalReached
 from giskardpy.suturo_types import GripperTypes
 from giskardpy.tasks.task import WEIGHT_ABOVE_CA, WEIGHT_BELOW_CA
-from giskardpy.data_types import goal_parameter
-from giskardpy.python_interface.python_interface import GiskardWrapper
-from giskardpy.tree.control_modes import ControlModes
-=======
 from giskard_msgs.msg import MoveResult, CollisionEntry, MoveGoal, WorldResult
 from giskard_msgs.srv import DyeGroupResponse, GetGroupInfoResponse
 from giskardpy.data_types import goal_parameter
 from giskardpy.python_interface.python_interface import GiskardWrapper
-from giskardpy.tasks.task import WEIGHT_ABOVE_CA, WEIGHT_BELOW_CA
->>>>>>> 3bd5672f
+from giskardpy.tree.control_modes import ControlModes
 
 
 class OldGiskardWrapper(GiskardWrapper):
@@ -817,8 +811,7 @@
         """
         Resets the world to what it was when Giskard was launched.
         """
-<<<<<<< HEAD
-        return self.world.clear(timeout=timeout)
+        return self.world.clear()
 
     def move_gripper(self,
                      gripper_state: str):
@@ -1125,7 +1118,4 @@
                                tip_link='head_center_camera_frame',
                                topic_name='human_pose',
                                endless_mode=True,
-                               pointing_axis=tip_V_pointing_axis)
-=======
-        return self.world.clear()
->>>>>>> 3bd5672f
+                               pointing_axis=tip_V_pointing_axis)