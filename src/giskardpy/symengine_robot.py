import traceback
from collections import namedtuple, OrderedDict, defaultdict
from copy import deepcopy
from itertools import combinations

from geometry_msgs.msg import PoseStamped

from giskardpy import WORLD_IMPLEMENTATION, symbolic_wrapper as w
from giskardpy.data_types import SingleJointState
from giskardpy.pybullet_world_object import PyBulletWorldObject
from giskardpy.qp_problem_builder import HardConstraint, JointConstraint
from giskardpy.utils import KeyDefaultDict, \
    homo_matrix_to_pose, memoize
from giskardpy.world_object import WorldObject

Joint = namedtuple(u'Joint', [u'symbol', u'velocity_limit', u'lower', u'upper', u'type', u'frame'])

if WORLD_IMPLEMENTATION == u'pybullet':
    Backend = PyBulletWorldObject
else:
    Backend = WorldObject


class Robot(Backend):
    def __init__(self, urdf, base_pose=None, controlled_joints=None, path_to_data_folder=u'', *args, **kwargs):
        """
        :param urdf:
        :type urdf: str
        :param joints_to_symbols_map: maps urdfs joint names to symbols
        :type joints_to_symbols_map: dict
        :param joint_vel_limit: all velocity limits which are undefined or higher than this will be set to this
        :type joint_vel_limit: Symbol
        """
        self._fk_expressions = {}
        self._fks = {}
        self._evaluated_fks = {}
        self._joint_to_frame = {}
        self._joint_position_symbols = KeyDefaultDict(lambda x: w.Symbol(x))  # don't iterate over this map!!
        self._joint_velocity_symbols = KeyDefaultDict(lambda x: 0)  # don't iterate over this map!!
        self._joint_velocity_linear_limit = KeyDefaultDict(lambda x: 10000) # don't overwrite urdf limits by default
        self._joint_velocity_angular_limit = KeyDefaultDict(lambda x: 100000)
        self._joint_acc_linear_limit = defaultdict(lambda: 100)  # no acceleration limit per default
        self._joint_acc_angular_limit = defaultdict(lambda: 100)  # no acceleration limit per default
        self._joint_weights = defaultdict(lambda: 0)
        super(Robot, self).__init__(urdf, base_pose, controlled_joints, path_to_data_folder, *args, **kwargs)
        self.reinitialize()

    @property
    def hard_constraints(self):
        return self._hard_constraints

    @property
    def joint_constraints(self):
        return self._joint_constraints

    @Backend.joint_state.setter
    def joint_state(self, value):
        """
        :param joint_state:
        :type joint_state: dict
        :return:
        """
        Backend.joint_state.fset(self, value)
        self.__joint_state_positions = {str(self._joint_position_symbols[k]): v.position for k, v in
                                        self.joint_state.items()}
        # self._evaluated_fks.clear()
        self.get_fk_np.memo.clear()

    @memoize
    def get_controlled_parent_joint(self, link_name):
        joint = self.get_parent_joint_of_link(link_name)
        while joint not in self.controlled_joints:
            joint = self.get_parent_joint_of_joint(joint)
        return joint

    def get_joint_state_positions(self):
        try:
            return self.__joint_state_positions
        except:
            return {str(self._joint_position_symbols[x]): 0 for x in self.get_controllable_joints()}

    def reinitialize(self):
        """
        :param joint_position_symbols: maps urdfs joint names to symbols
        :type joint_position_symbols: dict
        """
        super(Robot, self).reinitialize()
        self._fk_expressions = {}
        self._create_frames_expressions()
        self._create_constraints()
        self.init_fast_fks()

    def set_joint_position_symbols(self, symbols):
        self._joint_position_symbols = symbols

    def set_joint_velocity_limit_symbols(self, linear, angular):
        self._joint_velocity_linear_limit = linear
        self._joint_velocity_angular_limit = angular

    def set_joint_velocity_symbols(self, symbols):
        self._joint_velocity_symbols = symbols

    def set_joint_acceleration_limit_symbols(self, linear, angular):
        self._joint_acc_linear_limit = linear
        self._joint_acc_angular_limit = angular

    def set_joint_weight_symbols(self, symbols):
        self._joint_weights = symbols

    def update_joint_symbols(self, position, velocity, weights,
                             linear_velocity_limit, angular_velocity_limit,
                             linear_acceleration_limit, angular_acceleration_limit):
        self.set_joint_position_symbols(position)
        self.set_joint_velocity_symbols(velocity)
        self.set_joint_weight_symbols(weights)
        self.set_joint_velocity_limit_symbols(linear_velocity_limit, angular_velocity_limit)
        self.set_joint_acceleration_limit_symbols(linear_acceleration_limit, angular_acceleration_limit)
        self.reinitialize()

    def update_self_collision_matrix(self, added_links=None, removed_links=None):
        super(Robot, self).update_self_collision_matrix(added_links, removed_links)

    def _create_frames_expressions(self):
        for joint_name, urdf_joint in self._urdf_robot.joint_map.items():
            if self.is_joint_controllable(joint_name):
                joint_symbol = self.get_joint_position_symbol(joint_name)
            if self.is_joint_mimic(joint_name):
                multiplier = 1 if urdf_joint.mimic.multiplier is None else urdf_joint.mimic.multiplier
                offset = 0 if urdf_joint.mimic.offset is None else urdf_joint.mimic.offset
                joint_symbol = self.get_joint_position_symbol(urdf_joint.mimic.joint) * multiplier + offset

            if self.is_joint_type_supported(joint_name):
                if urdf_joint.origin is not None:
                    xyz = urdf_joint.origin.xyz if urdf_joint.origin.xyz is not None else [0, 0, 0]
                    rpy = urdf_joint.origin.rpy if urdf_joint.origin.rpy is not None else [0, 0, 0]
                    joint_frame = w.dot(w.translation3(*xyz), w.rotation_matrix_from_rpy(*rpy))
                else:
                    joint_frame = w.eye(4)
            else:
                # TODO more specific exception
                raise TypeError(u'Joint type "{}" is not supported by urdfs parser.'.format(urdf_joint.type))

            if self.is_joint_rotational(joint_name):
                joint_frame = w.dot(joint_frame,
                                    w.rotation_matrix_from_axis_angle(w.vector3(*urdf_joint.axis), joint_symbol))
            elif self.is_joint_prismatic(joint_name):
                translation_axis = (w.point3(*urdf_joint.axis) * joint_symbol)
                joint_frame = w.dot(joint_frame, w.translation3(translation_axis[0],
                                                                translation_axis[1],
                                                                translation_axis[2]))

            self._joint_to_frame[joint_name] = joint_frame

    def _create_constraints(self):
        """
        Creates hard and joint constraints.
        """
        self._hard_constraints = OrderedDict()
        self._joint_constraints = OrderedDict()
        for i, joint_name in enumerate(self.get_joint_names_controllable()):
            lower_limit, upper_limit = self.get_joint_limits(joint_name)
            joint_symbol = self.get_joint_position_symbol(joint_name)
            sample_period = w.Symbol(u'rosparam_general_options_sample_period')  # TODO this should be a parameter
            velocity_limit = self.get_joint_velocity_limit_expr(joint_name) * sample_period

            if not self.is_joint_continuous(joint_name):
                self._hard_constraints[joint_name] = HardConstraint(lower=lower_limit - joint_symbol,
                                                                    upper=upper_limit - joint_symbol,
                                                                    expression=joint_symbol)

                self._joint_constraints[joint_name] = JointConstraint(lower=-velocity_limit,
                                                                      upper=velocity_limit,
                                                                      weight=self._joint_weights[joint_name])
            else:
                self._joint_constraints[joint_name] = JointConstraint(lower=-velocity_limit,
                                                                      upper=velocity_limit,
                                                                      weight=self._joint_weights[joint_name])

    def get_fk_expression(self, root_link, tip_link):
        """
        :type root_link: str
        :type tip_link: str
        :return: 4d matrix describing the transformation from root_link to tip_link
        :rtype: spw.Matrix
        """
        fk = w.eye(4)
        root_chain, _, tip_chain = self.get_split_chain(root_link, tip_link, links=False)
        for joint_name in root_chain:
            fk = w.dot(fk, w.inverse_frame(self.get_joint_frame(joint_name)))
        for joint_name in tip_chain:
            fk = w.dot(fk, self.get_joint_frame(joint_name))
        # FIXME there is some reference fuckup going on, but i don't know where; deepcopy is just a quick fix
        return deepcopy(fk)

    def get_fk_pose(self, root, tip):
        try:
            homo_m = self.get_fk_np(root, tip)
            p = PoseStamped()
            p.header.frame_id = root
            p.pose = homo_matrix_to_pose(homo_m)
        except Exception as e:
            traceback.print_exc()
            pass
        return p

    @memoize
    def get_fk_np(self, root, tip):
        return self._fks[root, tip](**self.get_joint_state_positions())

    def init_fast_fks(self):
        def f(key):
            root, tip = key
            fk = self.get_fk_expression(root, tip)
            m = w.speed_up(fk, w.free_symbols(fk))
            return m

        self._fks = KeyDefaultDict(f)

    # JOINT FUNCTIONS

    @memoize
    def get_joint_symbols(self):
        """
        :return: dict mapping urdfs joint name to symbol
        :rtype: dict
        """
        return {joint_name: self.get_joint_position_symbol(joint_name) for joint_name in
                self.get_joint_names_controllable()}

    def get_joint_velocity_limit_expr(self, joint_name):
        """
        :param joint_name: name of the joint in the urdfs
        :type joint_name: str
        :return: minimum of default velocity limit and limit specified in urdfs
        :rtype: float
        """
        limit = self._urdf_robot.joint_map[joint_name].limit
<<<<<<< HEAD
        t = w.Symbol(u'rosparam_general_options_sample_period')  # TODO this should be a parameter
        if self.is_joint_prismatic(joint_name):
=======
        if self.is_translational_joint(joint_name):
>>>>>>> 59535880
            limit_symbol = self._joint_velocity_linear_limit[joint_name]
        else:
            limit_symbol = self._joint_velocity_angular_limit[joint_name]
        if limit is None or limit.velocity is None:
            return limit_symbol
        else:
            return w.Min(limit.velocity, limit_symbol)

    def get_joint_frame(self, joint_name):
        """
        :param joint_name: name of the joint in the urdfs
        :type joint_name: str
        :return: matrix expression describing the transformation caused by this joint
        :rtype: spw.Matrix
        """
        return self._joint_to_frame[joint_name]

    def get_joint_position_symbol(self, joint_name):
        """
        :param joint_name: name of the joint in the urdfs
        :type joint_name: str
        :rtype: spw.Symbol
        """
        return self._joint_position_symbols[joint_name]

    def get_joint_position_symbols(self):
        return [self.get_joint_position_symbol(joint_name) for joint_name in self.controlled_joints]

    def get_joint_velocity_symbol(self, joint_name):
        """
        :param joint_name: name of the joint in the urdfs
        :type joint_name: str
        :rtype: spw.Symbol
        """
        return self._joint_velocity_symbols[joint_name]

    def get_joint_velocity_symbols(self):
        return [self.get_joint_velocity_symbol(joint_name) for joint_name in self.controlled_joints]

    def generate_joint_state(self, f):
        """
        :param f: lambda joint_info: float
        :return:
        """
        js = {}
        for joint_name in self.controlled_joints:
            sjs = SingleJointState()
            sjs.name = joint_name
            sjs.position = f(joint_name)
            js[joint_name] = sjs
        return js

    def link_order(self, link_a, link_b):
        """
        TODO find a better name
        this function is used when deciding for which order to calculate the collisions
        true if link_a < link_b
        :type link_a: str
        :type link_b: str
        :rtype: bool
        """
        try:
            self.get_controlled_parent_joint(link_a)
        except KeyError:
            return False
        try:
            self.get_controlled_parent_joint(link_b)
        except KeyError:
            return True
        return link_a < link_b
<|MERGE_RESOLUTION|>--- conflicted
+++ resolved
@@ -235,12 +235,7 @@
         :rtype: float
         """
         limit = self._urdf_robot.joint_map[joint_name].limit
-<<<<<<< HEAD
-        t = w.Symbol(u'rosparam_general_options_sample_period')  # TODO this should be a parameter
         if self.is_joint_prismatic(joint_name):
-=======
-        if self.is_translational_joint(joint_name):
->>>>>>> 59535880
             limit_symbol = self._joint_velocity_linear_limit[joint_name]
         else:
             limit_symbol = self._joint_velocity_angular_limit[joint_name]
