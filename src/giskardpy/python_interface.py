import json

import rospy
from actionlib import SimpleActionClient
from genpy import Message
from geometry_msgs.msg import PoseStamped, Point, Quaternion, Vector3Stamped, PointStamped
from giskard_msgs.msg import MoveAction, MoveGoal, WorldBody, CollisionEntry, MoveResult, Constraint, \
    MoveCmd, MoveFeedback
from giskard_msgs.srv import UpdateWorld, UpdateWorldRequest, UpdateWorldResponse, GetObjectInfo, GetObjectNames, \
    UpdateRvizMarkers, GetAttachedObjects, GetAttachedObjectsResponse, GetObjectNamesResponse
from sensor_msgs.msg import JointState
from shape_msgs.msg import SolidPrimitive
from visualization_msgs.msg import MarkerArray
from tf.transformations import quaternion_multiply

from giskardpy import RobotName, identifier
from giskardpy.goals.goal import WEIGHT_BELOW_CA, WEIGHT_ABOVE_CA
from giskardpy.god_map import GodMap
from giskardpy.model.utils import make_world_body_box, make_world_body_cylinder, make_world_body_sphere
from giskardpy.model.world import WorldTree
from giskardpy.utils.utils import position_dict_to_joint_states, convert_ros_message_to_dictionary, \
    make_pose_from_parts, suppress_stderr, suppress_stdout

DEFAULT_WORLD_TIMEOUT = 500


class GiskardWrapper(object):
<<<<<<< HEAD
    def __init__(self, node_name=u'giskard', namespaces=None):
        giskard_topic = u'{}/command'.format(node_name)
=======
    last_feedback: MoveFeedback = None

    def __init__(self, node_name='giskard'):
        giskard_topic = '{}/command'.format(node_name)
>>>>>>> 7b3aab2a
        if giskard_topic is not None:
            self._client = SimpleActionClient(giskard_topic, MoveAction)
            self._update_world_srv = rospy.ServiceProxy('{}/update_world'.format(node_name), UpdateWorld)
            self._get_object_names_srv = rospy.ServiceProxy('{}/get_object_names'.format(node_name), GetObjectNames)
            self._get_object_info_srv = rospy.ServiceProxy('{}/get_object_info'.format(node_name), GetObjectInfo)
            self._update_rviz_markers_srv = rospy.ServiceProxy('{}/update_rviz_markers'.format(node_name), UpdateRvizMarkers)
            self._get_attached_objects_srv = rospy.ServiceProxy('{}/get_attached_objects'.format(node_name), GetAttachedObjects)
            self._marker_pub = rospy.Publisher('visualization_marker_array', MarkerArray, queue_size=10)
            rospy.wait_for_service('{}/update_world'.format(node_name))
            self._client.wait_for_server()
        self._god_map = GodMap.init_from_paramserver(node_name, namespaces=namespaces)
        self._world = WorldTree(self._god_map)
<<<<<<< HEAD
        self._world.delete_all_but_robot(prefix_list=namespaces)

=======
        self._world.delete_all_but_robot()
>>>>>>> 7b3aab2a
        self.collisions = []
        self.clear_cmds()
        self._object_js_topics = {}
        rospy.sleep(.3)

    def _feedback_cb(self, msg):
        self.last_feedback = msg

    def get_robot_name(self):
        """
        :rtype: str
        """
        return RobotName

    def get_root(self):
        """
        Returns the name of the robot's root link
        :rtype: str
        """
        return str(self._world.groups[RobotName].root_link_name)

    def set_cart_goal(self, goal_pose, tip_link, root_link, max_linear_velocity=None, max_angular_velocity=None,
<<<<<<< HEAD
                      weight=None, rob_name=None):
=======
                      weight=None):
>>>>>>> 7b3aab2a
        """
        This goal will use the kinematic chain between root and tip link to move tip link into the goal pose
        :param root_link: name of the root link of the kin chain
        :type root_link: str
        :param tip_link: name of the tip link of the kin chain
        :type tip_link: str
        :param goal_pose: the goal pose
        :type goal_pose: PoseStamped
        :param max_linear_velocity: m/s, default 0.1
        :type max_linear_velocity: float
        :param max_angular_velocity: rad/s, default 0.5
        :type max_angular_velocity: float
        :param weight: default WEIGHT_ABOVE_CA
        :type weight: float
        """
        self.set_translation_goal(goal_pose, tip_link, root_link, rob_name=rob_name, weight=weight, max_velocity=max_linear_velocity)
        self.set_rotation_goal(goal_pose, tip_link, root_link, rob_name=rob_name, weight=weight, max_velocity=max_angular_velocity)

    def set_straight_cart_goal(self, goal_pose, tip_link, root_link, max_linear_velocity=None, max_angular_velocity=None,
                               weight=None):
        """
        This goal will use the kinematic chain between root and tip link to move tip link on the straightest
        line into the goal pose
        :param root_link: name of the root link of the kin chain
        :type root_link: str
        :param tip_link: name of the tip link of the kin chain
        :type tip_link: str
        :param goal_pose: the goal pose
        :type goal_pose: PoseStamped
        :param max_linear_velocity: m/s, default 0.1
        :type max_linear_velocity: float
        :param max_angular_velocity: rad/s, default 0.5
        :type max_angular_velocity: float
        :param weight: default WEIGHT_ABOVE_CA
        :type weight: float
        """
        self.set_straight_translation_goal(goal_pose, tip_link, root_link, max_velocity=max_linear_velocity, weight=weight)
        self.set_rotation_goal(goal_pose, tip_link, root_link, max_velocity=max_angular_velocity, weight=weight)

    def set_translation_goal(self, goal_pose, tip_link, root_link, weight=None, max_velocity=None, **kwargs):
        """
        This goal will use the kinematic chain between root and tip link to move tip link into the goal position
        :param root_link: name of the root link of the kin chain
        :type root_link: str
        :param tip_link: name of the tip link of the kin chain
        :type tip_link: str
        :param goal_pose: the goal pose, orientation will be ignored
        :type goal_pose: PoseStamped
        :param max_velocity: m/s, default 0.1
        :type max_velocity: float
        :param weight: default WEIGHT_ABOVE_CA
        :type weight: float
        """
        constraint = Constraint()
        constraint.type = 'CartesianPosition'
        params = {'root_link': root_link,
                  'tip_link': tip_link,
                  'goal': convert_ros_message_to_dictionary(goal_pose)}
        if max_velocity:
            params['max_velocity'] = max_velocity
        if weight:
            params['weight'] = weight
        params.update(kwargs)
        constraint.parameter_value_pair = json.dumps(params)
        self.cmd_seq[-1].constraints.append(constraint)

    def set_straight_translation_goal(self, goal_pose, tip_link, root_link, weight=None, max_velocity=None, **kwargs):
        """
        This goal will use the kinematic chain between root and tip link to move tip link on the straightest
        line into the goal position
        :param root_link: name of the root link of the kin chain
        :type root_link: str
        :param tip_link: name of the tip link of the kin chain
        :type tip_link: str
        :param goal_pose: the goal pose, orientation will be ignored
        :type goal_pose: PoseStamped
        :param max_velocity: m/s, default 0.1
        :type max_velocity: float
        :param weight: default WEIGHT_ABOVE_CA
        :type weight: float
        """
        constraint = Constraint()
        constraint.type = 'CartesianPositionStraight'
        params = {'root_link': root_link,
                  'tip_link': tip_link,
                  'goal': convert_ros_message_to_dictionary(goal_pose)}
        if max_velocity:
            params['max_velocity'] = max_velocity
        if weight:
            params['weight'] = weight
        params.update(kwargs)
        constraint.parameter_value_pair = json.dumps(params)
        self.cmd_seq[-1].constraints.append(constraint)

    def set_rotation_goal(self, goal_pose, tip_link, root_link, weight=None, max_velocity=None, **kwargs):
        """
        This goal will use the kinematic chain between root and tip link to move tip link into the goal orientation
        :param root_link: name of the root link of the kin chain
        :type root_link: str
        :param tip_link: name of the tip link of the kin chain
        :type tip_link: str
        :param goal_pose: the goal pose, position will be ignored
        :type goal_pose: PoseStamped
        :param max_velocity: rad/s, default 0.5
        :type max_velocity: float
        :param weight: default WEIGHT_ABOVE_CA
        :type weight: float
        """
        constraint = Constraint()
        constraint.type = 'CartesianOrientation'
        params = {'root_link': root_link,
                  'tip_link': tip_link,
                  'goal': convert_ros_message_to_dictionary(goal_pose)}
        if max_velocity:
            params['max_velocity'] = max_velocity
        if weight:
            params['weight'] = weight
        params.update(kwargs)
        constraint.parameter_value_pair = json.dumps(params)
        self.cmd_seq[-1].constraints.append(constraint)

    def set_joint_goal(self, goal_state, weight=None, max_velocity=None, hard=False):
        """
        This goal will move the robots joint to the desired configuration.
        :param goal_state: Can either be a joint state messages or a dict mapping joint name to position. 
        :type goal_state: Union[JointState, dict]
        :param weight: default WEIGHT_BELOW_CA
        :type weight: float
        :param max_velocity: default is the default of the added joint goals
        :type max_velocity: float
        """
        constraint = Constraint()
        constraint.type = 'JointPositionList'
        if isinstance(goal_state, JointState):
            goal_state = goal_state
        else:
            goal_state2 = JointState()
            for joint_name, joint_position in goal_state.items():
                goal_state2.name.append(joint_name)
                goal_state2.position.append(joint_position)
            goal_state = goal_state2
        params = {'goal_state': convert_ros_message_to_dictionary(goal_state)}
        if weight is not None:
            params['weight'] = weight
        if max_velocity is not None:
            params['max_velocity'] = max_velocity
        params['hard'] = hard
        constraint.parameter_value_pair = json.dumps(params)
        self.cmd_seq[-1].constraints.append(constraint)

    def set_align_planes_goal(self, tip_link, tip_normal, root_link=None, root_normal=None, max_angular_velocity=None,
                              weight=WEIGHT_ABOVE_CA):
        """
        This Goal will use the kinematic chain between tip and root normal to align both
        :param root_link: name of the root link for the kinematic chain, default robot root link
        :type root_link: str
        :param tip_link: name of the tip link for the kinematic chain
        :type tip_link: str
        :param tip_normal: normal at the tip of the kin chain, default is z axis of robot root link
        :type tip_normal: Vector3Stamped
        :param root_normal: normal at the root of the kin chain
        :type root_normal: Vector3Stamped
        :param max_angular_velocity: rad/s, default 0.5
        :type max_angular_velocity: float
        :param weight: default WEIGHT_BELOW_CA
        :type weight: float
        """
        if root_link is None:
            root_link = self.get_root()
        if root_normal is None:
            root_normal = Vector3Stamped()
            root_normal.header.frame_id = self.get_root()
            root_normal.vector.z = 1

        params = {'tip_link': str(tip_link),
                  'tip_normal': tip_normal,
                  'root_link': str(root_link),
                  'root_normal': root_normal}
        if weight is not None:
            params['weight'] = weight
        if max_angular_velocity is not None:
            params['max_angular_velocity'] = max_angular_velocity
        self.set_json_goal('AlignPlanes', **params)

    def avoid_joint_limits(self, percentage=15, weight=WEIGHT_BELOW_CA):
        """
        This goal will push joints away from their position limits
        :param percentage: default 15, if limits are 0-100, the constraint will push into the 15-85 range
        :type percentage: float
        :param weight: default WEIGHT_BELOW_CA
        :type weight: float
        """
        self.set_json_goal('AvoidJointLimits', percentage=percentage, weight=weight)

    def limit_cartesian_velocity(self, root_link, tip_link, weight=WEIGHT_ABOVE_CA, max_linear_velocity=0.1,
                                 max_angular_velocity=0.5, hard=True):
        """
        This goal will limit the cartesian velocity of the tip link relative to root link
        :param root_link: root link of the kin chain
        :type root_link: str
        :param tip_link: tip link of the kin chain
        :type tip_link: str
        :param weight: default WEIGHT_ABOVE_CA
        :type weight: float
        :param max_linear_velocity: m/s, default 0.1
        :type max_linear_velocity: float
        :param max_angular_velocity: rad/s, default 0.5
        :type max_angular_velocity: float
        :param hard: default True, will turn this into a hard constraint, that will always be satisfied, can could
                                make some goal combination infeasible
        :type hard: bool
        """
        self.set_json_goal('CartesianVelocityLimit',
                           root_link=root_link,
                           tip_link=tip_link,
                           weight=weight,
                           max_linear_velocity=max_linear_velocity,
                           max_angular_velocity=max_angular_velocity,
                           hard=hard)

    def grasp_bar(self, root_link, tip_link, tip_grasp_axis, bar_center, bar_axis, bar_length,
                  max_linear_velocity=0.1, max_angular_velocity=0.5, weight=WEIGHT_ABOVE_CA):
        """
        This goal can be used to grasp bars. It's like a cartesian goal with some freedom along one axis.
        :param root_link: root link of the kin chain
        :type root_link: str
        :param tip_link: tip link of the kin chain
        :type tip_link: str
        :param tip_grasp_axis: this axis of the tip will be aligned with bar_axis
        :type tip_grasp_axis: Vector3Stamped
        :param bar_center: center of the bar
        :type bar_center: PointStamped
        :param bar_axis: tip_grasp_axis will be aligned with this vector
        :type bar_axis: Vector3Stamped
        :param bar_length: length of the bar
        :type bar_length: float
        :param max_linear_velocity: m/s, default 0.1
        :type max_linear_velocity: float
        :param max_angular_velocity: rad/s, default 0.5
        :type max_angular_velocity: float
        :param weight: default WEIGHT_ABOVE_CA
        :type weight: float
        """
        self.set_json_goal('GraspBar',
                           root_link=root_link,
                           tip_link=tip_link,
                           tip_grasp_axis=tip_grasp_axis,
                           bar_center=bar_center,
                           bar_axis=bar_axis,
                           bar_length=bar_length,
                           max_linear_velocity=max_linear_velocity,
                           max_angular_velocity=max_angular_velocity,
                           weight=weight)

    def update_god_map(self, updates):
        """
        don't use, it's only for hacks :)
        """
        self.set_json_goal('UpdateGodMap', updates=updates)

    def set_pointing_goal(self, tip_link, goal_point, root_link=None, pointing_axis=None, weight=None):
        """
        Uses the kinematic chain from root_link to tip_link to move the pointing axis, such that it points to the goal point.
        :param tip_link: name of the tip of the kin chain
        :type tip_link: str
        :param goal_point: where the pointing_axis will point towards
        :type goal_point: PointStamped
        :param root_link: name of the root of the kin chain
        :type root_link: str
        :param pointing_axis: default is z axis, this axis will point towards the goal_point
        :type pointing_axis: Vector3Stamped
        :param weight: default WEIGHT_BELOW_CA
        :type weight: float
        """
        kwargs = {'tip_link': tip_link,
                  'goal_point': goal_point}
        if root_link is not None:
            kwargs['root_link'] = root_link
        else:
            kwargs['root_link'] = self.get_root()
        if pointing_axis is not None:
            kwargs['pointing_axis'] = pointing_axis
        if weight is not None:
            kwargs['weight'] = weight
        kwargs['goal_point'] = goal_point
        self.set_json_goal('Pointing', **kwargs)

    def set_json_goal(self, constraint_type, **kwargs):
        """
        Set a goal for any of the goals defined in Constraints.py
        :param constraint_type: Name of the Goal
        :type constraint_type: str
        :param **kwargs: maps constraint parameter names to values. Values should be float, str or ros messages.
        """
        constraint = Constraint()
        constraint.type = constraint_type
        for k, v in kwargs.items():
            if isinstance(v, Message):
                kwargs[k] = convert_ros_message_to_dictionary(v)
        constraint.parameter_value_pair = json.dumps(kwargs)
        self.cmd_seq[-1].constraints.append(constraint)

    def set_collision_entries(self, collisions):
        """
        Adds collision entries to the current goal
        :param collisions: list of CollisionEntry
        :type collisions: list
        """
        self.cmd_seq[-1].collisions.extend(collisions)

    def allow_collision(self, robot_links=(CollisionEntry.ALL,), body_b=CollisionEntry.ALL,
                        link_bs=(CollisionEntry.ALL,)):
        """
        :param robot_links: list of robot link names as str, None or empty list means all
        :type robot_links: list
        :param body_b: name of the other body, use the robots name to modify self collision behavior, empty string means all bodies
        :type body_b: str
        :param link_bs: list of link name of body_b, None or empty list means all
        :type link_bs: list
        """
        collision_entry = CollisionEntry()
        collision_entry.type = CollisionEntry.ALLOW_COLLISION
        collision_entry.robot_links = [str(x) for x in robot_links]
        collision_entry.body_b = str(body_b)
        collision_entry.link_bs = [str(x) for x in link_bs]
        self.set_collision_entries([collision_entry])

    def avoid_collision(self, min_dist, robot_links=(CollisionEntry.ALL,), body_b=CollisionEntry.ALL,
                        link_bs=(CollisionEntry.ALL,)):
        """
        :param min_dist: the distance giskard is trying to keep between specified links
        :type min_dist: float
        :param robot_links: list of robot link names as str, None or empty list means all
        :type robot_links: list
        :param body_b: name of the other body, use the robots name to modify self collision behavior, empty string means all bodies
        :type body_b: str
        :param link_bs: list of link name of body_b, None or empty list means all
        :type link_bs: list
        """
        collision_entry = CollisionEntry()
        collision_entry.type = CollisionEntry.AVOID_COLLISION
        collision_entry.min_dist = min_dist
        collision_entry.robot_links = [str(x) for x in robot_links]
        collision_entry.body_b = str(body_b)
        collision_entry.link_bs = [str(x) for x in link_bs]
        self.set_collision_entries([collision_entry])

    def allow_all_collisions(self):
        """
        Allows all collisions for next goal.
        """
        collision_entry = CollisionEntry()
        collision_entry.type = CollisionEntry.ALLOW_COLLISION
        collision_entry.robot_links = [CollisionEntry.ALL]
        collision_entry.body_b = CollisionEntry.ALL
        collision_entry.link_bs = [CollisionEntry.ALL]
        self.set_collision_entries([collision_entry])

    def allow_self_collision(self):
        """
        Allows the collision with itself for the next goal.
        """
        collision_entry = CollisionEntry()
        collision_entry.type = CollisionEntry.ALLOW_COLLISION
        collision_entry.robot_links = [CollisionEntry.ALL]
        collision_entry.body_b = self.get_robot_name()
        collision_entry.link_bs = [CollisionEntry.ALL]
        self.set_collision_entries([collision_entry])

    def avoid_self_collision(self):
        """
        Avoid collisions with itself for the next goal.
        """
        collision_entry = CollisionEntry()
        collision_entry.type = CollisionEntry.AVOID_COLLISION
        collision_entry.robot_links = [CollisionEntry.ALL]
        collision_entry.body_b = self.get_robot_name()
        collision_entry.link_bs = [CollisionEntry.ALL]
        self.set_collision_entries([collision_entry])

    def avoid_all_collisions(self, distance=0.05):
        """
        Avoids all collisions for next goal. The distance will override anything from the config file.
        If you don't want to override the distance, don't call this function. Avoid all is the default, if you don't
        add any collision entries.
        :param distance: the distance that giskard is trying to keep from all objects
        :type distance: float
        """
        collision_entry = CollisionEntry()
        collision_entry.type = CollisionEntry.AVOID_COLLISION
        collision_entry.robot_links = [CollisionEntry.ALL]
        collision_entry.body_b = CollisionEntry.ALL
        collision_entry.link_bs = [CollisionEntry.ALL]
        collision_entry.min_dist = distance
        self.set_collision_entries([collision_entry])

    def add_cmd(self):
        """
        Adds another command to the goal sequence. Any set goal calls will be added the this new goal.
        This is used, if you want Giskard to plan multiple goals in succession.
        """
        move_cmd = MoveCmd()
        self.cmd_seq.append(move_cmd)

    def clear_cmds(self):
        """
        Removes all move commands from the current goal, collision entries are left untouched.
        """
        self.cmd_seq = []
        self.add_cmd()

    @property
    def number_of_cmds(self):
        return len(self.cmd_seq)

    def plan_and_execute(self, wait=True):
        """
        :param wait: this function block if wait=True
        :type wait: bool
        :return: result from giskard
        :rtype: MoveResult
        """
        return self.send_goal(MoveGoal.PLAN_AND_EXECUTE, wait)

    def check_reachability(self, wait=True):
        """
        Not implemented
        :param wait: this function block if wait=True
        :type wait: bool
        :return: result from giskard
        :rtype: MoveResult
        """
        raise NotImplementedError('reachability check is not implemented')

    def plan(self, wait=True):
        """
        Plans, but doesn't execute the goal. Useful, if you just want to look at the planning ghost.
        :param wait: this function block if wait=True
        :type wait: bool
        :return: result from giskard
        :rtype: MoveResult
        """
        return self.send_goal(MoveGoal.PLAN_ONLY, wait)

    def send_goal(self, goal_type, wait=True):
        goal = self._get_goal()
        goal.type = goal_type
        if wait:
            self._client.send_goal_and_wait(goal)
            return self._client.get_result()
        else:
            self._client.send_goal(goal, feedback_cb=self._feedback_cb)

    def get_collision_entries(self):
        return self.cmd_seq

    def _get_goal(self):
        goal = MoveGoal()
        goal.cmd_seq = self.cmd_seq
        goal.type = MoveGoal.PLAN_AND_EXECUTE
        self.clear_cmds()
        return goal

    def interrupt(self):
        """
        Stops any goal that Giskard is processing.
        """
        self._client.cancel_goal()

    def get_result(self, timeout=rospy.Duration()):
        """
        Waits for giskardpy result and returns it. Only used when plan_and_execute was called with wait=False
        :type timeout: rospy.Duration
        :rtype: MoveResult
        """
        if not self._client.wait_for_result(timeout):
            raise TimeoutError('Timeout while waiting for goal.')
        return self._client.get_result()

    def clear_world(self, timeout=DEFAULT_WORLD_TIMEOUT):
        """
        Removes any objects and attached objects from Giskard's world and reverts the robots urdf to what it got from
        the parameter server.
        :rtype: UpdateWorldResponse
        """
        req = UpdateWorldRequest()
        req.operation = UpdateWorldRequest.REMOVE_ALL
        req.timeout = timeout
        return self._update_world_srv.call(req)

    def remove_object(self, name, timeout=DEFAULT_WORLD_TIMEOUT):
        """
        :param name:
        :type name: str
        :return:
        :rtype: UpdateWorldResponse
        """
        object = WorldBody()
        object.name = str(name)
        req = UpdateWorldRequest()
        req.operation = UpdateWorldRequest.REMOVE
        req.timeout = timeout
        req.body = object
        return self._update_world_srv.call(req)

    def add_box(self, name, size, pose, timeout=DEFAULT_WORLD_TIMEOUT):
        """
        If pose is used, frame_id, position and orientation are ignored.
        :type name: str
        :param size: (x length, y length, z length) in m
        :type size: list
        :type pose: PoseStamped
        :rtype: UpdateWorldResponse
        """
        box = make_world_body_box(name, size[0], size[1], size[2])
        req = UpdateWorldRequest()
        req.operation = UpdateWorldRequest.ADD
        req.timeout = timeout
        req.body = box
        req.pose = pose
        req.parent_link = 'map'
        return self._update_world_srv.call(req)

    def add_sphere(self, name, radius, pose, timeout=DEFAULT_WORLD_TIMEOUT):
        """
        If pose is used, frame_id, position and orientation are ignored.
        :type name: str
        :param radius: in m
        :type radius: float
        :type pose: PoseStamped
        :rtype: UpdateWorldResponse
        """
        object = WorldBody()
        object.type = WorldBody.PRIMITIVE_BODY
        object.name = str(name)
        object.shape.type = SolidPrimitive.SPHERE
        object.shape.dimensions.append(radius)
        req = UpdateWorldRequest()
        req.operation = UpdateWorldRequest.ADD
        req.timeout = timeout
        req.body = object
        req.pose = pose
        req.parent_link = 'map'
        return self._update_world_srv.call(req)

    def add_mesh(self, name, mesh, pose, timeout=DEFAULT_WORLD_TIMEOUT):
        """
        If pose is used, frame_id, position and orientation are ignored.
        :type name: str
        :param mesh: path to the meshes location. e.g. package://giskardpy/test/urdfs/meshes/bowl_21.obj
        :type pose: PoseStamped
        :rtype: UpdateWorldResponse
        """
        object = WorldBody()
        object.type = WorldBody.MESH_BODY
        object.name = str(name)
        object.mesh = mesh
        req = UpdateWorldRequest()
        req.operation = UpdateWorldRequest.ADD
        req.timeout = timeout
        req.body = object
        req.pose = pose
        req.parent_link = 'map'
        return self._update_world_srv.call(req)

    def add_cylinder(self, name, height, radius, pose, timeout=DEFAULT_WORLD_TIMEOUT):
        """
        If pose is used, frame_id, position and orientation are ignored.
        :type name: str
        :param height: in m
        :type height: float
        :param radius: in m
        :type radius: float
        :type pose: PoseStamped
        :rtype: UpdateWorldResponse
        """
        object = WorldBody()
        object.type = WorldBody.PRIMITIVE_BODY
        object.name = str(name)
        object.shape.type = SolidPrimitive.CYLINDER
        object.shape.dimensions = [0, 0]
        object.shape.dimensions[SolidPrimitive.CYLINDER_HEIGHT] = height
        object.shape.dimensions[SolidPrimitive.CYLINDER_RADIUS] = radius
        req = UpdateWorldRequest()
        req.operation = UpdateWorldRequest.ADD
        req.timeout = timeout
        req.body = object
        req.pose = pose
        req.parent_link = 'map'
        return self._update_world_srv.call(req)

    def attach_box(self, name, size, parent_link, pose, timeout=DEFAULT_WORLD_TIMEOUT):
        """
        Add a box to the world and attach it to the robot at frame_id.
        If pose is used, frame_id, position and orientation are ignored.
        :param parent_link:
        :param pose:
        :param timeout:
        :type name: str
        :type size: list
        :rtype: UpdateWorldResponse
        """
        box = make_world_body_box(name, size[0], size[1], size[2])
        req = UpdateWorldRequest()
        req.operation = UpdateWorldRequest.ATTACH
        req.timeout = timeout
        req.body = box
        req.pose = pose
        req.parent_link = parent_link
        return self._update_world_srv.call(req)

    def attach_cylinder(self, name, height, radius, parent_link, pose, timeout=DEFAULT_WORLD_TIMEOUT):
        """
        Add a cylinder to the world and attach it to the robot at frame_id.
        If pose is used, frame_id, position and orientation are ignored.
        :type name: str
        :rtype: UpdateWorldResponse
        """
        cylinder = make_world_body_cylinder(name, height, radius)
        req = UpdateWorldRequest()
        req.operation = UpdateWorldRequest.ADD
        req.timeout = timeout
        req.body = cylinder
        req.pose = pose
        req.parent_link = parent_link
        return self._update_world_srv.call(req)

    def attach_sphere(self, name, radius, parent_link, pose, timeout=DEFAULT_WORLD_TIMEOUT):
        """
        Add a cylinder to the world and attach it to the robot at frame_id.
        If pose is used, frame_id, position and orientation are ignored.
        :type name: str
        :rtype: UpdateWorldResponse
        """
        sphere = make_world_body_sphere(name, radius)
        req = UpdateWorldRequest()
        req.operation = UpdateWorldRequest.ADD
        req.timeout = timeout
        req.body = sphere
        req.pose = pose
        req.parent_link = parent_link
        return self._update_world_srv.call(req)

    def attach_object(self, name, parent_link, timeout=DEFAULT_WORLD_TIMEOUT):
        """
        Attach an already existing object at link_frame_id of the robot.
        :type name: str
        :param parent_link: name of a robot link
        :type parent_link: str
        :return: UpdateWorldResponse
        """
        req = UpdateWorldRequest()
        req.operation = UpdateWorldRequest.ATTACH
        req.timeout = timeout
        req.parent_link = parent_link
        req.body.name = name
        return self._update_world_srv.call(req)

    def detach_object(self, object_name, timeout=DEFAULT_WORLD_TIMEOUT):
        """
        Detach an object from the robot and add it back to the world.
        Careful though, you could amputate an arm be accident!
        :type object_name: str
        :return: UpdateWorldResponse
        """
        req = UpdateWorldRequest()
        req.timeout = timeout
        req.body.name = object_name
        req.operation = req.DETACH
        return self._update_world_srv.call(req)

    def add_urdf(self, name, urdf, pose, js_topic='', set_js_topic=None, timeout=DEFAULT_WORLD_TIMEOUT):
        """
        Adds a urdf to the world
        :param name: name it will have in the world
        :type name: str
        :param urdf: urdf as string, no path
        :type urdf: str
        :type pose: PoseStamped
        :param js_topic: Giskard will listen on that topic for joint states and update the urdf accordingly
        :type js_topic: str
        :param set_js_topic: A topic that the python wrapper will use to set the urdf joint state.
                                If None, set_js_topic == js_topic
        :type set_js_topic: str
        :return: UpdateWorldResponse
        """
        if set_js_topic is None:
            set_js_topic = js_topic
        urdf_body = WorldBody()
        urdf_body.name = str(name)
        urdf_body.type = WorldBody.URDF_BODY
        urdf_body.urdf = str(urdf)
        urdf_body.joint_state_topic = str(js_topic)
        req = UpdateWorldRequest()
        req.operation = UpdateWorldRequest.ADD
        req.timeout = timeout
        req.body = urdf_body
        req.pose = pose
        req.parent_link = 'map'
        if js_topic:
            # FIXME publisher has to be removed, when object gets deleted
            # FIXME there could be sync error, if objects get added/removed by something else
            self._object_js_topics[name] = rospy.Publisher(set_js_topic, JointState, queue_size=10)
        return self._update_world_srv.call(req)

    def set_object_joint_state(self, object_name, joint_states):
        """
        :type object_name: str
        :param joint_states: joint state message or a dict that maps joint name to position
        :type joint_states: Union[JointState, dict]
        :return: UpdateWorldResponse
        """
        if isinstance(joint_states, dict):
            joint_states = position_dict_to_joint_states(joint_states)
        self._object_js_topics[object_name].publish(joint_states)

    def get_object_names(self):
        """
        returns the names of every object in the world
        :rtype: GetObjectNamesResponse
        """
        return self._get_object_names_srv()

    def get_object_info(self, name):
        """
        returns the joint state, joint state topic and pose of the object with the given name
        :type name: str
        :rtype: GetObjectInfoResponse
        """
        return self._get_object_info_srv(name)

    def update_rviz_markers(self, object_names):
        """
        republishes visualization markers for rviz
        :type object_names: list
        :rtype: UpdateRvizMarkersResponse
        """
        return self._update_rviz_markers_srv(object_names)

    def get_attached_objects(self):
        """
        returns a list of all objects that are attached to the robot and the respective attachement points
        :rtype: GetAttachedObjectsResponse
        """
        return self._get_attached_objects_srv()<|MERGE_RESOLUTION|>--- conflicted
+++ resolved
@@ -25,15 +25,10 @@
 
 
 class GiskardWrapper(object):
-<<<<<<< HEAD
+    last_feedback: MoveFeedback = None
+
     def __init__(self, node_name=u'giskard', namespaces=None):
         giskard_topic = u'{}/command'.format(node_name)
-=======
-    last_feedback: MoveFeedback = None
-
-    def __init__(self, node_name='giskard'):
-        giskard_topic = '{}/command'.format(node_name)
->>>>>>> 7b3aab2a
         if giskard_topic is not None:
             self._client = SimpleActionClient(giskard_topic, MoveAction)
             self._update_world_srv = rospy.ServiceProxy('{}/update_world'.format(node_name), UpdateWorld)
@@ -44,14 +39,10 @@
             self._marker_pub = rospy.Publisher('visualization_marker_array', MarkerArray, queue_size=10)
             rospy.wait_for_service('{}/update_world'.format(node_name))
             self._client.wait_for_server()
-        self._god_map = GodMap.init_from_paramserver(node_name, namespaces=namespaces)
+        self._god_map = GodMap.init_from_paramserver(node_name)
         self._world = WorldTree(self._god_map)
-<<<<<<< HEAD
         self._world.delete_all_but_robot(prefix_list=namespaces)
 
-=======
-        self._world.delete_all_but_robot()
->>>>>>> 7b3aab2a
         self.collisions = []
         self.clear_cmds()
         self._object_js_topics = {}
@@ -74,11 +65,7 @@
         return str(self._world.groups[RobotName].root_link_name)
 
     def set_cart_goal(self, goal_pose, tip_link, root_link, max_linear_velocity=None, max_angular_velocity=None,
-<<<<<<< HEAD
                       weight=None, rob_name=None):
-=======
-                      weight=None):
->>>>>>> 7b3aab2a
         """
         This goal will use the kinematic chain between root and tip link to move tip link into the goal pose
         :param root_link: name of the root link of the kin chain
@@ -200,7 +187,7 @@
         constraint.parameter_value_pair = json.dumps(params)
         self.cmd_seq[-1].constraints.append(constraint)
 
-    def set_joint_goal(self, goal_state, weight=None, max_velocity=None, hard=False):
+    def set_joint_goal(self, goal_state, weight=None, max_velocity=None, hard=False, prefix=None):
         """
         This goal will move the robots joint to the desired configuration.
         :param goal_state: Can either be a joint state messages or a dict mapping joint name to position. 
@@ -225,6 +212,8 @@
             params['weight'] = weight
         if max_velocity is not None:
             params['max_velocity'] = max_velocity
+        if prefix is not None:
+            params['prefix'] = prefix
         params['hard'] = hard
         constraint.parameter_value_pair = json.dumps(params)
         self.cmd_seq[-1].constraints.append(constraint)
