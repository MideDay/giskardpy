from __future__ import division

from typing import Optional

import giskardpy.casadi_wrapper as cas
from giskardpy.data_types.data_types import PrefixName
from giskardpy.goals.goal import Goal
from giskardpy.tasks.task import WEIGHT_ABOVE_CA
from giskardpy.god_map import god_map


class GraspBar(Goal):
    def __init__(self,
                 root_link: PrefixName,
                 tip_link: PrefixName,
                 tip_grasp_axis: cas.Vector3,
                 bar_center: cas.Point3,
                 bar_axis: cas.Vector3,
                 bar_length: float,
                 reference_linear_velocity: float = 0.1,
                 reference_angular_velocity: float = 0.5,
                 weight: float = WEIGHT_ABOVE_CA,
                 name: Optional[str] = None,
                 start_condition: cas.Expression = cas.TrueSymbol,
                 hold_condition: cas.Expression = cas.FalseSymbol,
<<<<<<< HEAD
                 end_condition: cas.Expression = cas.TrueSymbol):
=======
                 end_condition: cas.Expression = cas.FalseSymbol
                 ):
>>>>>>> aee3717d
        """
        Like a CartesianPose but with more freedom.
        tip_link is allowed to be at any point along bar_axis, that is without bar_center +/- bar_length.
        It will align tip_grasp_axis with bar_axis, but allows rotation around it.
        :param root_link: root link of the kinematic chain
        :param tip_link: tip link of the kinematic chain
        :param tip_grasp_axis: axis of tip_link that will be aligned with bar_axis
        :param bar_center: center of the bar to be grasped
        :param bar_axis: alignment of the bar to be grasped
        :param bar_length: length of the bar to be grasped
        :param reference_linear_velocity: m/s
        :param reference_angular_velocity: rad/s
        :param weight: 
        """
        self.root = root_link
        self.tip = tip_link
        if name is None:
            name = f'{self.__class__.__name__}/{self.root}/{self.tip}'
        super().__init__(name)

        bar_center = god_map.world.transform(self.root, bar_center)

        tip_grasp_axis = god_map.world.transform(self.tip, tip_grasp_axis)
        tip_grasp_axis.scale(1)

        bar_axis = god_map.world.transform(self.root, bar_axis)
        bar_axis.scale(1)

        self.bar_axis = bar_axis
        self.tip_grasp_axis = tip_grasp_axis
        self.bar_center = bar_center
        self.bar_length = bar_length
        self.reference_linear_velocity = reference_linear_velocity
        self.reference_angular_velocity = reference_angular_velocity
        self.weight = weight


        root_V_bar_axis = self.bar_axis
        tip_V_tip_grasp_axis = self.tip_grasp_axis
        root_P_bar_center = self.bar_center

        root_T_tip = god_map.world.compose_fk_expression(self.root, self.tip)
        root_V_tip_normal = cas.dot(root_T_tip, tip_V_tip_grasp_axis)

        task = self.create_and_add_task('grasp bar')

        task.add_vector_goal_constraints(frame_V_current=root_V_tip_normal,
                                         frame_V_goal=root_V_bar_axis,
                                         reference_velocity=self.reference_angular_velocity,
                                         weight=self.weight)

        root_P_tip = god_map.world.compose_fk_expression(self.root, self.tip).to_position()

        root_P_line_start = root_P_bar_center + root_V_bar_axis * self.bar_length / 2
        root_P_line_end = root_P_bar_center - root_V_bar_axis * self.bar_length / 2

        dist, nearest = cas.distance_point_to_line_segment(root_P_tip, root_P_line_start, root_P_line_end)

        task.add_point_goal_constraints(frame_P_current=root_T_tip.to_position(),
                                        frame_P_goal=nearest,
                                        reference_velocity=self.reference_linear_velocity,
                                        weight=self.weight)
        self.connect_monitors_to_all_tasks(start_condition, hold_condition, end_condition)<|MERGE_RESOLUTION|>--- conflicted
+++ resolved
@@ -23,12 +23,7 @@
                  name: Optional[str] = None,
                  start_condition: cas.Expression = cas.TrueSymbol,
                  hold_condition: cas.Expression = cas.FalseSymbol,
-<<<<<<< HEAD
-                 end_condition: cas.Expression = cas.TrueSymbol):
-=======
-                 end_condition: cas.Expression = cas.FalseSymbol
-                 ):
->>>>>>> aee3717d
+                 end_condition: cas.Expression = cas.FalseSymbol):
         """
         Like a CartesianPose but with more freedom.
         tip_link is allowed to be at any point along bar_axis, that is without bar_center +/- bar_length.
