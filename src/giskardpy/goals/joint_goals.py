--- conflicted
+++ resolved
@@ -569,58 +569,4 @@
 
     def __str__(self):
         s = super().__str__()
-<<<<<<< HEAD
-        return f'{s}/{self.joint_name}'
-
-
-class JointPositionRange(Goal):
-    def __init__(self,
-                 joint_name: str,
-                 upper_limit: float,
-                 lower_limit: float,
-                 group_name: Optional[str] = None,
-                 hard: bool = False):
-        """
-        Sets artificial joint limits.
-        :param joint_name:
-        :param upper_limit:
-        :param lower_limit:
-        :param group_name: if joint_name is not unique, search in this group for matches.
-        :param hard: turn this into a hard constraint
-        """
-        super().__init__()
-        self.joint_name = self.world.search_for_joint_name(joint_name, group_name)
-        if self.world.is_joint_continuous(self.joint_name):
-            raise NotImplementedError(f'Can\'t limit range of continues joint \'{self.joint_name}\'.')
-        self.upper_limit = upper_limit
-        self.lower_limit = lower_limit
-        self.hard = hard
-        if self.hard:
-            current_position = self.world.state[self.joint_name].position
-            if current_position > self.upper_limit + 2e-3 or current_position < self.lower_limit - 2e-3:
-                raise ConstraintInitalizationException(f'{self.joint_name} out of set limits. '
-                                                       '{self.lower_limit} <= {current_position} <= {self.upper_limit} '
-                                                       'is not true.')
-
-    def make_constraints(self):
-        joint_position = self.get_joint_position_symbol(self.joint_name)
-        if self.hard:
-            self.add_inequality_constraint(reference_velocity=self.world.get_joint_velocity_limits(self.joint_name)[1],
-                                           lower_error=self.lower_limit - joint_position,
-                                           upper_error=self.upper_limit - joint_position,
-                                           weight=WEIGHT_BELOW_CA,
-                                           task_expression=joint_position,
-                                           lower_slack_limit=0,
-                                           upper_slack_limit=0)
-        else:
-            self.add_inequality_constraint(reference_velocity=self.world.get_joint_velocity_limits(self.joint_name)[1],
-                                           lower_error=self.lower_limit - joint_position,
-                                           upper_error=self.upper_limit - joint_position,
-                                           weight=WEIGHT_BELOW_CA,
-                                           task_expression=joint_position)
-
-    def __str__(self):
-        s = super().__str__()
-=======
->>>>>>> df8864ee
         return f'{s}/{self.joint_name}'