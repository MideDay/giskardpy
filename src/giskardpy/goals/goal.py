--- conflicted
+++ resolved
@@ -189,7 +189,6 @@
             god_map.monitor_manager.add_payload_monitor(monitor)
 
 
-<<<<<<< HEAD
 class ForceSensorGoal(Goal):
     """
     Inherit from this goal, if the goal should use the Force Sensor.
@@ -320,11 +319,4 @@
             logging.logwarn(f'Subscriber does not exist in {self.behaviour.name}')
 
         tree = god_map.tree
-        tree.remove_node(self.behaviour.name)
-=======
-class NonMotionGoal(Goal):
-    """
-    Inherit from this goal, if the goal does not add any constraints.
-    """
-    pass
->>>>>>> d9350320
+        tree.remove_node(self.behaviour.name)