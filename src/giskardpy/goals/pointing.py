--- conflicted
+++ resolved
@@ -64,10 +64,7 @@
                                                     f'.root_P_goal_point',
                                                     input_type_hint=PointStamped,
                                                     output_type_hint=cas.Point3)
-<<<<<<< HEAD
-=======
         root_P_goal_point.reference_frame = self.root
->>>>>>> 86f860cb
         tip_V_pointing_axis = cas.Vector3(self.tip_V_pointing_axis)
 
         root_V_goal_axis = root_P_goal_point - root_T_tip.to_position()
@@ -78,17 +75,12 @@
         # self.add_debug_expr('goal_point', root_P_goal_point)
         # self.add_debug_expr('root_V_pointing_axis', root_V_pointing_axis)
         # self.add_debug_expr('root_V_goal_axis', root_V_goal_axis)
-<<<<<<< HEAD
-        god_map.debug_expression_manager.add_debug_expression('goal_point', root_P_goal_point)
-        god_map.debug_expression_manager.add_debug_expression('root_V_pointing_axis', root_V_pointing_axis)
-=======
         god_map.debug_expression_manager.add_debug_expression('root_V_pointing_axis',
                                                               root_V_pointing_axis,
                                                               color=ColorRGBA(r=1, g=0, b=0, a=1))
         god_map.debug_expression_manager.add_debug_expression('goal_point',
                                                               root_P_goal_point,
                                                               color=ColorRGBA(r=0, g=0, b=1, a=1))
->>>>>>> 86f860cb
         task = self.create_and_add_task('pointing')
         task.add_vector_goal_constraints(frame_V_current=root_V_pointing_axis,
                                          frame_V_goal=root_V_goal_axis,
