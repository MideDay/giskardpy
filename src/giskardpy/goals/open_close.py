--- conflicted
+++ resolved
@@ -1,15 +1,8 @@
 from __future__ import division
 
-<<<<<<< HEAD
+from typing import Optional, List
 import math
 from typing import Optional, Dict
-
-from giskardpy.goals.cartesian_goals import CartesianPose
-from giskardpy.goals.goal import Goal, WEIGHT_ABOVE_CA, WEIGHT_BELOW_CA, ForceSensorGoal
-from giskardpy.goals.joint_goals import JointPosition
-from giskardpy import casadi_wrapper as w
-=======
-from typing import Optional, List
 
 from giskardpy.goals.cartesian_goals import CartesianPosition, CartesianOrientation
 from giskardpy.goals.goal import Goal
@@ -18,7 +11,10 @@
 from giskardpy.goals.joint_goals import JointPositionList
 from giskardpy.god_map import god_map
 import giskardpy.casadi_wrapper as cas
->>>>>>> 34f0df80
+from giskardpy.goals.cartesian_goals import CartesianPose
+from giskardpy.goals.goal import Goal, WEIGHT_ABOVE_CA, WEIGHT_BELOW_CA, ForceSensorGoal
+from giskardpy.goals.joint_goals import JointPosition
+from giskardpy import casadi_wrapper as w
 
 
 class Open(ForceSensorGoal):
@@ -47,11 +43,7 @@
         :param goal_joint_state: goal state for the container. default is maximum joint state.
         :param weight:
         """
-<<<<<<< HEAD
         super().__init__()
-
-=======
->>>>>>> 34f0df80
         self.weight = weight
         self.tip_link = god_map.world.search_for_link_name(tip_link, tip_group)
         self.handle_link = god_map.world.search_for_link_name(environment_link, environment_group)
