from __future__ import division

from typing import Optional, List, Dict, Tuple

import numpy as np
import rospy
from geometry_msgs.msg import PointStamped, Vector3, Point
from sensor_msgs.msg import LaserScan
from visualization_msgs.msg import MarkerArray, Marker

import giskardpy.casadi_wrapper as cas
from giskardpy.data_types.exceptions import GoalInitalizationException, ExecutionException
from giskardpy.goals.goal import Goal
<<<<<<< HEAD
from giskardpy.middleware import logging
from giskardpy.tasks.task import WEIGHT_ABOVE_CA, WEIGHT_BELOW_CA, WEIGHT_COLLISION_AVOIDANCE
=======
from giskardpy.monitors.monitors import ExpressionMonitor, EndMotion
from giskardpy.tasks.task import WEIGHT_ABOVE_CA, WEIGHT_BELOW_CA, WEIGHT_COLLISION_AVOIDANCE, Task
>>>>>>> aee3717d
from giskardpy.god_map import god_map
from giskardpy.model.joints import OmniDrive, OmniDrivePR22
from giskardpy.data_types.data_types import Derivatives, PrefixName
from giskardpy.utils.decorators import memoize_with_counter, clear_memo
from giskardpy.tree.blackboard_utils import raise_to_blackboard
from giskardpy.symbol_manager import symbol_manager


class BaseTrajFollower(Goal):
    def __init__(self,
                 joint_name: PrefixName,
                 track_only_velocity: bool = False,
                 weight: float = WEIGHT_ABOVE_CA,
                 start_condition: cas.Expression = cas.TrueSymbol,
                 hold_condition: cas.Expression = cas.FalseSymbol,
                 end_condition: cas.Expression = cas.FalseSymbol):
        self.weight = weight
        self.joint_name = joint_name
        super().__init__(name=f'{self.__class__.__name__}/{self.joint_name}')
        self.joint: OmniDrive = god_map.world.joints[joint_name]
        self.odom_link = self.joint.parent_link_name
        self.base_footprint_link = self.joint.child_link_name
        self.track_only_velocity = track_only_velocity
        self.task = self.create_and_add_task()
        trajectory = god_map.trajectory
        self.trajectory_length = len(trajectory.items())
        self.add_trans_constraints()
        self.add_rot_constraints()
        self.connect_monitors_to_all_tasks(start_condition, hold_condition, end_condition)

    @profile
    def x_symbol(self, t: int, free_variable_name: PrefixName, derivative: Derivatives = Derivatives.position) \
            -> cas.Symbol:
        expr = f'god_map.trajectory.get_exact({t})[\'{free_variable_name}\'][{derivative}]'
        return symbol_manager.get_symbol(expr)

    @profile
    def current_traj_point(self, free_variable_name: PrefixName, start_t: float,
                           derivative: Derivatives = Derivatives.position) \
            -> cas.Expression:
        time = symbol_manager.time
        b_result_cases = []
        for t in range(self.trajectory_length):
            b = t * god_map.qp_controller.sample_period
            eq_result = self.x_symbol(t, free_variable_name, derivative)
            b_result_cases.append((b, eq_result))
            # FIXME if less eq cases behavior changed
        return cas.if_less_eq_cases(a=time + start_t,
                                    b_result_cases=b_result_cases,
                                    else_result=self.x_symbol(self.trajectory_length - 1, free_variable_name,
                                                              derivative))

    @profile
    def make_odom_T_base_footprint_goal(self, t_in_s: float, derivative: Derivatives = Derivatives.position):
        x = self.current_traj_point(self.joint.x.name, t_in_s, derivative)
        if isinstance(self.joint, OmniDrive) or derivative == 0:
            y = self.current_traj_point(self.joint.y.name, t_in_s, derivative)
        else:
            y = 0
        rot = self.current_traj_point(self.joint.yaw.name, t_in_s, derivative)
        odom_T_base_footprint_goal = cas.TransMatrix.from_xyz_rpy(x=x, y=y, yaw=rot)
        return odom_T_base_footprint_goal

    @profile
    def make_map_T_base_footprint_goal(self, t_in_s: float, derivative: Derivatives = Derivatives.position):
        odom_T_base_footprint_goal = self.make_odom_T_base_footprint_goal(t_in_s, derivative)
        map_T_odom = god_map.world.compose_fk_evaluated_expression(god_map.world.root_link_name, self.odom_link)
        return cas.dot(map_T_odom, odom_T_base_footprint_goal)

    @profile
    def trans_error_at(self, t_in_s: float):
        odom_T_base_footprint_goal = self.make_odom_T_base_footprint_goal(t_in_s)
        map_T_odom = god_map.world.compose_fk_evaluated_expression(god_map.world.root_link_name, self.odom_link)
        map_T_base_footprint_goal = cas.dot(map_T_odom, odom_T_base_footprint_goal)
        map_T_base_footprint_current = god_map.world.compose_fk_expression(god_map.world.root_link_name,
                                                                           self.base_footprint_link)

        frame_P_goal = map_T_base_footprint_goal.to_position()
        frame_P_current = map_T_base_footprint_current.to_position()
        error = (frame_P_goal - frame_P_current) / god_map.qp_controller.sample_period
        return error[0], error[1]

    @profile
    def add_trans_constraints(self):
        errors_x = []
        errors_y = []
        map_T_base_footprint = god_map.world.compose_fk_expression(god_map.world.root_link_name,
                                                                   self.base_footprint_link)
        for t in range(god_map.qp_controller.prediction_horizon):
            x = self.current_traj_point(self.joint.x_vel.name, t * god_map.qp_controller.sample_period,
                                        Derivatives.velocity)
            if isinstance(self.joint, OmniDrive):
                y = self.current_traj_point(self.joint.y_vel.name, t * god_map.qp_controller.sample_period,
                                            Derivatives.velocity)
            else:
                y = 0
            base_footprint_P_vel = cas.Vector3((x, y, 0))
            map_P_vel = cas.dot(map_T_base_footprint, base_footprint_P_vel)
            if t == 0 and not self.track_only_velocity:
                actual_error_x, actual_error_y = self.trans_error_at(0)
                errors_x.append(map_P_vel[0] + actual_error_x)
                errors_y.append(map_P_vel[1] + actual_error_y)
            else:
                errors_x.append(map_P_vel[0])
                errors_y.append(map_P_vel[1])
        weight_vel = WEIGHT_ABOVE_CA
        lba_x = errors_x
        uba_x = errors_x
        lba_y = errors_y
        uba_y = errors_y

        self.task.add_velocity_constraint(lower_velocity_limit=lba_x,
                                          upper_velocity_limit=uba_x,
                                          weight=weight_vel,
                                          task_expression=map_T_base_footprint.to_position().x,
                                          velocity_limit=0.5,
                                          name='/vel x')
        if isinstance(self.joint, OmniDrive):
            self.task.add_velocity_constraint(lower_velocity_limit=lba_y,
                                              upper_velocity_limit=uba_y,
                                              weight=weight_vel,
                                              task_expression=map_T_base_footprint.to_position().y,
                                              velocity_limit=0.5,
                                              name='/vel y')

    @profile
    def rot_error_at(self, t_in_s: int):
        rotation_goal = self.current_traj_point(self.joint.yaw.name, t_in_s)
        rotation_current = self.joint.yaw.get_symbol(Derivatives.position)
        error = cas.shortest_angular_distance(rotation_current,
<<<<<<< HEAD
                                            rotation_goal) / god_map.qp_controller.sample_period
=======
                                              rotation_goal) / god_map.qp_controller_config.sample_period
>>>>>>> aee3717d
        return error

    @profile
    def add_rot_constraints(self):
        errors = []
        for t in range(god_map.qp_controller.prediction_horizon):
            errors.append(self.current_traj_point(self.joint.yaw.name, t * god_map.qp_controller.sample_period,
                                                  Derivatives.velocity))
            if t == 0 and not self.track_only_velocity:
                errors[-1] += self.rot_error_at(t)
        self.task.add_velocity_constraint(lower_velocity_limit=errors,
                                          upper_velocity_limit=errors,
                                          weight=WEIGHT_BELOW_CA,
                                          task_expression=self.joint.yaw.get_symbol(Derivatives.position),
                                          velocity_limit=0.5,
                                          name='/rot')


class CarryMyBullshit(Goal):
    trajectory: np.ndarray = np.array([])
    traj_data: List[np.ndarray] = None
    thresholds: np.ndarray = None
    thresholds_pc: np.ndarray = None
    human_point: PointStamped = None
    pub: rospy.Publisher = None
    laser_sub: rospy.Subscriber = None
    point_cloud_laser_sub: rospy.Subscriber = None
    target_sub: rospy.Subscriber = None
    traj_flipped: bool = False
    last_scan: LaserScan = None
    last_scan_pc: LaserScan = None

    def __init__(self,
                 name: str,
                 patrick_topic_name: str = '/robokudovanessa/human_position',
                 laser_topic_name: str = '/hsrb/base_scan',
                 point_cloud_laser_topic_name: Optional[str] = '/scan',
                 odom_joint_name: str = 'brumbrum',
                 root_link: Optional[str] = None,
                 camera_link: str = 'head_rgbd_sensor_link',
                 distance_to_target_stop_threshold: float = 1,
                 laser_scan_age_threshold: float = 2,
                 laser_distance_threshold: float = 0.5,
                 laser_distance_threshold_width: float = 0.8,
                 laser_avoidance_angle_cutout: float = np.pi / 4,
                 laser_avoidance_sideways_buffer: float = 0.04,
                 base_orientation_threshold: float = np.pi / 16,
                 wait_for_patrick_timeout: int = 30,
                 max_rotation_velocity: float = 0.5,
                 max_rotation_velocity_head: float = 1,
                 max_translation_velocity: float = 0.38,
                 traj_tracking_radius: float = 0.4,
                 height_for_camera_target: float = 1,
                 laser_frame_id: str = 'base_range_sensor_link',
                 target_age_threshold: float = 2,
                 target_age_exception_threshold: float = 5,
                 clear_path: bool = False,
                 drive_back: bool = False,
                 enable_laser_avoidance: bool = True,
                 start_condition: cas.Expression = cas.TrueSymbol,
                 hold_condition: cas.Expression = cas.FalseSymbol,
                 end_condition: cas.Expression = cas.FalseSymbol):
        super().__init__(name=name)
        if drive_back:
            logging.loginfo('driving back')
        self.end_of_traj_reached = False
        self.enable_laser_avoidance = enable_laser_avoidance
        if CarryMyBullshit.pub is None:
            CarryMyBullshit.pub = rospy.Publisher('~visualization_marker_array', MarkerArray)
        self.laser_topic_name = laser_topic_name
        if point_cloud_laser_topic_name == '':
            self.point_cloud_laser_topic_name = None
        else:
            self.point_cloud_laser_topic_name = point_cloud_laser_topic_name
        self.laser_distance_threshold_width = laser_distance_threshold_width / 2
        self.last_target_age = 0
        self.closest_laser_left = self.laser_distance_threshold_width
        self.closest_laser_right = -self.laser_distance_threshold_width
        self.closest_laser_reading = 0
        self.closest_laser_left_pc = self.laser_distance_threshold_width
        self.closest_laser_right_pc = -self.laser_distance_threshold_width
        self.closest_laser_reading_pc = 0
        self.laser_frame = laser_frame_id
        self.last_scan = LaserScan()
        self.last_scan.header.stamp = rospy.get_rostime()
        self.last_scan_pc = LaserScan()
        self.last_scan_pc.header.stamp = rospy.get_rostime()
        self.laser_scan_age_threshold = laser_scan_age_threshold
        self.laser_avoidance_angle_cutout = laser_avoidance_angle_cutout
        self.laser_avoidance_sideways_buffer = laser_avoidance_sideways_buffer
        self.base_orientation_threshold = base_orientation_threshold
        self.odom_joint_name = god_map.world.search_for_joint_name(odom_joint_name)
        self.odom_joint: OmniDrive = god_map.world.joints[self.odom_joint_name]
        self.target_age_threshold = target_age_threshold
        self.target_age_exception_threshold = target_age_exception_threshold
        if root_link is None:
            self.root = god_map.world.root_link_name
        else:
            self.root = god_map.world.search_for_link_name(root_link)
        self.camera_link = god_map.world.search_for_link_name(camera_link)
        self.tip_V_camera_axis = Vector3()
        self.tip_V_camera_axis.z = 1
        self.tip = self.odom_joint.child_link_name
        self.odom = self.odom_joint.parent_link_name
        self.tip_V_pointing_axis = Vector3()
        self.tip_V_pointing_axis.x = 1
        self.max_rotation_velocity = max_rotation_velocity
        self.max_rotation_velocity_head = max_rotation_velocity_head
        self.max_translation_velocity = max_translation_velocity
        self.weight = WEIGHT_BELOW_CA
        self.min_distance_to_target = distance_to_target_stop_threshold
        self.laser_distance_threshold = laser_distance_threshold
        self.traj_tracking_radius = traj_tracking_radius
        self.interpolation_step_size = 0.05
        self.max_temp_distance = int(self.traj_tracking_radius / self.interpolation_step_size)
        self.human_point = PointStamped()
        self.height_for_camera_target = height_for_camera_target
        self.drive_back = drive_back
        if clear_path or (not self.drive_back and CarryMyBullshit.trajectory is None):
            CarryMyBullshit.trajectory = np.array(self.get_current_point(), ndmin=2)
        if clear_path or CarryMyBullshit.traj_data is None:
            CarryMyBullshit.traj_data = [self.get_current_point()]
        if clear_path:
            CarryMyBullshit.traj_flipped = False
            logging.loginfo('cleared old path')
        if CarryMyBullshit.laser_sub is None:
            CarryMyBullshit.laser_sub = rospy.Subscriber(self.laser_topic_name, LaserScan, self.laser_cb, queue_size=10)
        if CarryMyBullshit.point_cloud_laser_sub is None and self.point_cloud_laser_topic_name is not None:
            CarryMyBullshit.point_cloud_laser_sub = rospy.Subscriber(self.point_cloud_laser_topic_name,
                                                                     LaserScan, self.point_cloud_laser_cb,
                                                                     queue_size=10)
        self.publish_tracking_radius()
        self.publish_distance_to_target()
        if not self.drive_back:
            if CarryMyBullshit.target_sub is None:
                CarryMyBullshit.target_sub = rospy.Subscriber(patrick_topic_name, PointStamped, self.target_cb,
                                                              queue_size=10)
            rospy.sleep(0.5)
            for i in range(int(wait_for_patrick_timeout)):
                if CarryMyBullshit.trajectory.shape[0] > 5:
                    break
                print(f'waiting for at least 5 traj points, current length {len(CarryMyBullshit.trajectory)}')
                rospy.sleep(1)
            else:
                raise GoalInitalizationException(
                    f'didn\'t receive enough points after {wait_for_patrick_timeout}s')
            logging.loginfo(f'waiting for one more target point for {wait_for_patrick_timeout}s')
            rospy.wait_for_message(patrick_topic_name, PointStamped, rospy.Duration(wait_for_patrick_timeout))
            logging.loginfo('received target point.')

        else:
            if not CarryMyBullshit.traj_flipped:
                CarryMyBullshit.trajectory = np.flip(CarryMyBullshit.trajectory, axis=0)
                CarryMyBullshit.traj_flipped = True
            self.publish_trajectory()

        # %% real shit
        root_T_bf = god_map.world.compose_fk_expression(self.root, self.tip)
        root_T_odom = god_map.world.compose_fk_expression(self.root, self.odom)
        root_T_camera = god_map.world.compose_fk_expression(self.root, self.camera_link)
        root_P_bf = root_T_bf.to_position()

        min_left_violation1 = symbol_manager.get_symbol(self + '.closest_laser_left')
        min_right_violation1 = symbol_manager.get_symbol(self + '.closest_laser_right')
        closest_laser_reading1 = symbol_manager.get_symbol(self + '.closest_laser_reading')
        min_left_violation2 = symbol_manager.get_symbol(self + '.closest_laser_left_pc')
        min_right_violation2 = symbol_manager.get_symbol(self + '.closest_laser_right_pc')
        closest_laser_reading2 = symbol_manager.get_symbol(self + '.closest_laser_reading_pc')

        closest_laser_left = cas.min(min_left_violation1, min_left_violation2)
        closest_laser_right = cas.max(min_right_violation1, min_right_violation2)
        closest_laser_reading = cas.min(closest_laser_reading1, closest_laser_reading2)

        if not self.drive_back:
            last_target_age = symbol_manager.get_symbol(self + '.last_target_age')
            target_lost = ExpressionMonitor(name='target out of sight')
            self.add_monitor(target_lost)
            target_lost.expression = cas.greater_equal(last_target_age, self.target_age_threshold)

        next_x = symbol_manager.get_symbol(self + '.get_current_target()[\'next_x\']')
        next_y = symbol_manager.get_symbol(self + '.get_current_target()[\'next_y\']')
        closest_x = symbol_manager.get_symbol(self + '.get_current_target()[\'closest_x\']')
        closest_y = symbol_manager.get_symbol(self + '.get_current_target()[\'closest_y\']')
        # tangent_x = god_map.to_expr(self._get_identifier() + ['get_current_target', tuple(), 'tangent_x'])
        # tangent_y = god_map.to_expr(self._get_identifier() + ['get_current_target', tuple(), 'tangent_y'])
        clear_memo(self.get_current_target)
        root_P_goal_point = cas.Point3([next_x, next_y, 0])
        root_P_closest_point = cas.Point3([closest_x, closest_y, 0])
        # tangent = root_P_goal_point - root_P_closest_point
        # root_V_tangent = cas.Vector3([tangent.x, tangent.y, 0])
        tip_V_pointing_axis = cas.Vector3(self.tip_V_pointing_axis)


        if self.drive_back:
            map_P_human = root_P_goal_point
        else:
            map_P_human = cas.Point3(symbol_manager.get_expr(self + '.human_point', input_type_hint=PointStamped))
            map_P_human_projected = cas.Point3(map_P_human)
            map_P_human_projected.z = 0

        # %% orient to goal
        orient_to_goal = self.create_and_add_task('orient to goal')
        _, _, map_odom_angle = root_T_odom.to_rotation().to_rpy()
        odom_current_angle = self.odom_joint.yaw.get_symbol(Derivatives.position)
        map_current_angle = map_odom_angle + odom_current_angle
        if self.drive_back:
            root_V_tip_to_closest = root_P_bf - root_P_closest_point
            root_P_between_tip_and_closest = root_P_closest_point + root_V_tip_to_closest / 2
            root_V_goal_axis = root_P_goal_point - root_P_between_tip_and_closest
            root_V_goal_axis2 = cas.Vector3(root_V_goal_axis)
            root_V_goal_axis2.scale(1)
            map_P_human = map_P_human + root_V_goal_axis2 * 1.5
        else:
            root_V_goal_axis = map_P_human_projected - root_P_bf
        distance_to_human = cas.norm(root_V_goal_axis)
        root_V_goal_axis.scale(1)
        root_V_pointing_axis = root_T_bf.dot(tip_V_pointing_axis)
        root_V_pointing_axis.vis_frame = self.tip
        root_V_goal_axis.vis_frame = self.tip
        map_goal_angle = cas.angle_between_vector(cas.Vector3([1, 0, 0]), root_V_goal_axis)
        map_goal_angle = cas.if_greater(root_V_goal_axis.y, 0, map_goal_angle, -map_goal_angle)
        map_angle_error = cas.shortest_angular_distance(map_current_angle, map_goal_angle)
        if self.drive_back:
            buffer = 0
        else:
            buffer = self.base_orientation_threshold
        ll = map_angle_error - buffer
        ul = map_angle_error + buffer
        orient_to_goal.add_inequality_constraint(reference_velocity=self.max_rotation_velocity,
                                                 lower_error=ll,
                                                 upper_error=ul,
                                                 weight=self.weight,
                                                 task_expression=map_current_angle,
                                                 name='rot')

        # %% look at goal
        camera_V_camera_axis = cas.Vector3(self.tip_V_camera_axis)
        root_V_camera_axis = root_T_camera.dot(camera_V_camera_axis)
        root_P_camera = root_T_camera.to_position()
        map_P_human.z = self.height_for_camera_target
        root_V_camera_goal_axis = map_P_human - root_P_camera
        root_V_camera_goal_axis.scale(1)
        look_at_target = self.create_and_add_task('look at target')
        if not self.drive_back:
            look_at_target.hold_condition = target_lost.get_state_expression()
        look_at_target.add_vector_goal_constraints(frame_V_current=root_V_camera_axis,
                                                   frame_V_goal=root_V_camera_goal_axis,
                                                   reference_velocity=self.max_rotation_velocity_head,
                                                   weight=self.weight,
                                                   name='move camera')

        # %% follow next point
        follow_next_point = self.create_and_add_task('follow next')
        root_V_camera_axis.vis_frame = self.camera_link
        root_V_camera_goal_axis.vis_frame = self.camera_link

        laser_violated = ExpressionMonitor(name='laser violated')
        self.add_monitor(laser_violated)
        laser_violated.expression = cas.less(closest_laser_reading, 0)
        if self.drive_back:
            oriented_towards_next = ExpressionMonitor(name='oriented towards next')
            oriented_towards_next.expression = cas.abs(map_angle_error) > self.base_orientation_threshold
            self.add_monitor(oriented_towards_next)

            follow_next_point.hold_condition = (laser_violated.get_state_expression()
                                                | oriented_towards_next.get_state_expression())
        else:
            target_too_close = ExpressionMonitor(name='target close')
            self.add_monitor(target_too_close)
            target_too_close.expression = cas.less_equal(distance_to_human, self.min_distance_to_target)

            follow_next_point.hold_condition = (laser_violated.get_state_expression() |
                                                (~target_lost.get_state_expression()
                                                 & target_too_close.get_state_expression()))
        follow_next_point.add_point_goal_constraints(frame_P_current=root_P_bf,
                                                     frame_P_goal=root_P_goal_point,
                                                     reference_velocity=self.max_translation_velocity,
                                                     weight=self.weight,
                                                     name='min dist to next')

        # %% keep the closest point in footprint radius
        stay_in_circle = self.create_and_add_task('in circle')
        buffer = self.traj_tracking_radius
        distance_to_closest_point = cas.norm(root_P_closest_point - root_P_bf)
        stay_in_circle.add_inequality_constraint(task_expression=distance_to_closest_point,
                                                 lower_error=-distance_to_closest_point - buffer,
                                                 upper_error=-distance_to_closest_point + buffer,
                                                 reference_velocity=self.max_translation_velocity,
                                                 weight=self.weight,
                                                 name='stay in circle')

        # %% laser avoidance
        if self.enable_laser_avoidance:
            laser_avoidance_task = self.create_and_add_task('laser avoidance')
            sideways_vel = (closest_laser_left + closest_laser_right)
            bf_V_laser_avoidance_direction = cas.Vector3([0, sideways_vel, 0])
            map_V_laser_avoidance_direction = root_T_bf.dot(bf_V_laser_avoidance_direction)
            map_V_laser_avoidance_direction.vis_frame = god_map.world.search_for_link_name(self.laser_frame)
            god_map.debug_expression_manager.add_debug_expression('base_V_laser_avoidance_direction',
                                                                  map_V_laser_avoidance_direction)
            odom_y_vel = self.odom_joint.y_vel.get_symbol(Derivatives.position)

            active = ExpressionMonitor(name='too far from path')
            self.add_monitor(active)
            active.expression = cas.greater(distance_to_closest_point, self.traj_tracking_radius)

            buffer = self.laser_avoidance_sideways_buffer / 2

            laser_avoidance_task.hold_condition = active.get_state_expression()
            laser_avoidance_task.add_inequality_constraint(reference_velocity=self.max_translation_velocity,
                                                           lower_error=sideways_vel - buffer,
                                                           upper_error=sideways_vel + buffer,
                                                           weight=WEIGHT_COLLISION_AVOIDANCE,
                                                           task_expression=odom_y_vel,
                                                           name='move sideways')

        if self.drive_back:
            first_traj_x = symbol_manager.get_symbol(self + '.get_first_traj_point()[0]')
            first_traj_y = symbol_manager.get_symbol(self + '.get_first_traj_point()[1]')
            first_point = cas.Point3([first_traj_x, first_traj_y, 0])
            goal_reached = ExpressionMonitor(name='goal reached?')
            self.add_monitor(goal_reached)
            goal_reached.expression = cas.euclidean_distance(first_point, root_P_bf) < self.traj_tracking_radius
            self.connect_end_condition_to_all_tasks(goal_reached.get_state_expression())
            end = EndMotion(name='done')
            end.start_condition = goal_reached.get_state_expression()
            self.add_monitor(end)
        self.connect_start_condition_to_all_tasks(start_condition)
        self.connect_hold_condition_to_all_tasks(hold_condition)
        self.connect_end_condition_to_all_tasks(end_condition)

    def clean_up(self):
        if CarryMyBullshit.target_sub is not None:
            CarryMyBullshit.target_sub.unregister()
            CarryMyBullshit.target_sub = None
        if CarryMyBullshit.laser_sub is not None:
            CarryMyBullshit.laser_sub.unregister()
            CarryMyBullshit.laser_sub = None
        if CarryMyBullshit.point_cloud_laser_sub is not None:
            CarryMyBullshit.point_cloud_laser_sub.unregister()
            CarryMyBullshit.point_cloud_laser_sub = None

    def init_laser_stuff(self, laser_scan: LaserScan):
        thresholds = []
        if len(laser_scan.ranges) % 2 == 0:
            print('laser range is even')
            angles = np.arange(laser_scan.angle_min,
                               laser_scan.angle_max,
                               laser_scan.angle_increment)[:-1]
        else:
            angles = np.arange(laser_scan.angle_min,
                               laser_scan.angle_max,
                               laser_scan.angle_increment)
        for angle in angles:
            if angle < 0:
                y = -self.laser_distance_threshold_width
                length = y / np.sin((angle))
                x = np.cos(angle) * length
                thresholds.append((x, y, length, angle))
            else:
                y = self.laser_distance_threshold_width
                length = y / np.sin((angle))
                x = np.cos(angle) * length
                thresholds.append((x, y, length, angle))
            if length > self.laser_distance_threshold:
                length = self.laser_distance_threshold
                x = np.cos(angle) * length
                y = np.sin(angle) * length
                thresholds[-1] = (x, y, length, angle)
        thresholds = np.array(thresholds)
        assert len(thresholds) == len(laser_scan.ranges)
        return thresholds

    def muddle_laser_scan(self, scan: LaserScan, thresholds: np.ndarray):
        data = np.array(scan.ranges)
        xs = np.cos(thresholds[:, 3]) * data
        ys = np.sin(thresholds[:, 3]) * data
        violations = data < thresholds[:, 2]
        xs_error = xs - thresholds[:, 0]
        half = int(data.shape[0] / 2)
        # x_positive = np.where(thresholds[:, 0] > 0)[0]
        x_below_laser_avoidance_threshold1 = thresholds[:, -1] > self.laser_avoidance_angle_cutout
        x_below_laser_avoidance_threshold2 = thresholds[:, -1] < -self.laser_avoidance_angle_cutout
        x_below_laser_avoidance_threshold = x_below_laser_avoidance_threshold1 | x_below_laser_avoidance_threshold2
        y_filter = x_below_laser_avoidance_threshold & violations
        closest_laser_right = ys[:half][y_filter[:half]]
        closest_laser_left = ys[half:][y_filter[half:]]

        x_positive = np.where(np.invert(x_below_laser_avoidance_threshold))[0]
        x_start = x_positive[0]
        x_end = x_positive[-1]

        front_violation = xs_error[x_start:x_end][violations[x_start:x_end]]
        if len(closest_laser_left) > 0:
            closest_laser_left = min(closest_laser_left)
        else:
            closest_laser_left = self.laser_distance_threshold_width
        if len(closest_laser_right) > 0:
            closest_laser_right = max(closest_laser_right)
        else:
            closest_laser_right = -self.laser_distance_threshold_width
        if len(front_violation) > 0:
            closest_laser_reading = min(front_violation)
        else:
            closest_laser_reading = 0
        return closest_laser_reading, closest_laser_left, closest_laser_right

    def laser_cb(self, scan: LaserScan):
        self.last_scan = scan
        if self.thresholds is None:
            self.thresholds = self.init_laser_stuff(scan)
            self.publish_laser_thresholds()
        self.closest_laser_reading, self.closest_laser_left, self.closest_laser_right = self.muddle_laser_scan(scan,
                                                                                                               self.thresholds)

    def point_cloud_laser_cb(self, scan: LaserScan):
        self.last_scan_pc = scan
        if self.thresholds_pc is None:
            self.thresholds_pc = self.init_laser_stuff(scan)
        self.closest_laser_reading_pc, self.closest_laser_left_pc, self.closest_laser_right_pc = self.muddle_laser_scan(
            scan, self.thresholds_pc)

    def get_current_point(self) -> np.ndarray:
        root_T_tip = god_map.world.compute_fk_np(self.root, self.tip)
        x = root_T_tip[0, 3]
        y = root_T_tip[1, 3]
        return np.array([x, y])

    def get_first_traj_point(self) -> np.ndarray:
        return CarryMyBullshit.traj_data[0]

    @memoize_with_counter(4)
    def get_current_target(self) -> Dict[str, float]:
        self.check_laser_scan_age()
        traj = CarryMyBullshit.trajectory.copy()
        current_point = self.get_current_point()
        error = traj - current_point
        distances = np.linalg.norm(error, axis=1)
        # cut off old points
        in_radius = np.where(distances < self.traj_tracking_radius)[0]
        if len(in_radius) > 0:
            next_idx = max(in_radius)
            offset = max(0, next_idx - self.max_temp_distance)
            closest_idx = np.argmin(distances[offset:]) + offset
        else:
            next_idx = closest_idx = np.argmin(distances)
        # CarryMyBullshit.traj_data = CarryMyBullshit.traj_data[closest_idx:]
        if not self.drive_back:
            self.last_target_age = rospy.get_rostime().to_sec() - self.human_point.header.stamp.to_sec()
            if self.last_target_age > self.target_age_exception_threshold:
                raise_to_blackboard(
                    ExecutionException(f'lost target for longer than {self.target_age_exception_threshold}s'))
        else:
            if closest_idx == CarryMyBullshit.trajectory.shape[0] - 1:
                self.end_of_traj_reached = True
        result = {
            'next_x': traj[next_idx, 0],
            'next_y': traj[next_idx, 1],
            'closest_x': traj[closest_idx, 0],
            'closest_y': traj[closest_idx, 1],
        }
        return result

    def check_laser_scan_age(self):
        current_time = rospy.get_rostime().to_sec()
        base_laser_age = current_time - self.last_scan.header.stamp.to_sec()
        if base_laser_age > self.laser_scan_age_threshold:
            logging.logwarn(f'last base laser scan is too old: {base_laser_age}')
            self.closest_laser_left = self.laser_distance_threshold_width
            self.closest_laser_right = -self.laser_distance_threshold_width
            self.closest_laser_reading = 0
        point_cloud_laser_age = current_time - self.last_scan_pc.header.stamp.to_sec()
        if point_cloud_laser_age > self.laser_scan_age_threshold and CarryMyBullshit.point_cloud_laser_sub is not None:
            logging.logwarn(f'last point cloud laser scan is too old: {point_cloud_laser_age}')
            self.closest_laser_left_pc = self.laser_distance_threshold_width
            self.closest_laser_right_pc = -self.laser_distance_threshold_width
            self.closest_laser_reading_pc = 0

    def is_done(self):
        return self.end_of_traj_reached

    def publish_trajectory(self):
        ms = MarkerArray()
        m_line = Marker()
        m_line.action = m_line.ADD
        m_line.ns = 'traj'
        m_line.id = 1
        m_line.type = m_line.LINE_STRIP
        m_line.header.frame_id = str(god_map.world.root_link_name)
        m_line.scale.x = 0.05
        m_line.color.a = 1
        m_line.color.r = 1
        try:
            for item in CarryMyBullshit.trajectory:
                p = Point()
                p.x = item[0]
                p.y = item[1]
                m_line.points.append(p)
            ms.markers.append(m_line)
        except Exception as e:
            logging.logwarn('failed to create traj marker')
        self.pub.publish(ms)

    def publish_laser_thresholds(self):
        ms = MarkerArray()
        m_line = Marker()
        m_line.action = m_line.ADD
        m_line.ns = 'laser_thresholds'
        m_line.id = 1332
        m_line.type = m_line.LINE_STRIP
        m_line.header.frame_id = self.laser_frame
        m_line.scale.x = 0.05
        m_line.color.a = 1
        m_line.color.r = 0.5
        m_line.color.b = 1
        m_line.frame_locked = True
        for item in self.thresholds:
            p = Point()
            p.x = item[0]
            p.y = item[1]
            m_line.points.append(p)
        ms.markers.append(m_line)
        square = Marker()
        square.action = m_line.ADD
        square.ns = 'laser_avoidance_angle_cutout'
        square.id = 1333
        square.type = m_line.LINE_STRIP
        square.header.frame_id = self.laser_frame
        # p = Point()
        # p.x = self.thresholds[0, 0]
        # p.y = self.thresholds[0, 1]
        # square.points.append(p)
        p = Point()
        idx = np.where(self.thresholds[:, -1] < -self.laser_avoidance_angle_cutout)[0][-1]
        p.x = self.thresholds[idx, 0]
        p.y = self.thresholds[idx, 1]
        square.points.append(p)
        p = Point()
        square.points.append(p)
        p = Point()
        idx = np.where(self.thresholds[:, -1] > self.laser_avoidance_angle_cutout)[0][0]
        p.x = self.thresholds[idx, 0]
        p.y = self.thresholds[idx, 1]
        square.points.append(p)
        # p = Point()
        # p.x = self.thresholds[-1, 0]
        # p.y = self.thresholds[-1, 1]
        # square.points.append(p)
        square.scale.x = 0.05
        square.color.a = 1
        square.color.r = 0.5
        square.color.b = 1
        square.frame_locked = True
        ms.markers.append(square)
        self.pub.publish(ms)

    def publish_tracking_radius(self):
        ms = MarkerArray()
        m_line = Marker()
        m_line.action = m_line.ADD
        m_line.ns = 'traj_tracking_radius'
        m_line.id = 1332
        m_line.type = m_line.CYLINDER
        m_line.header.frame_id = str(self.tip.short_name)
        m_line.scale.x = self.traj_tracking_radius * 2
        m_line.scale.y = self.traj_tracking_radius * 2
        m_line.scale.z = 0.05
        m_line.color.a = 1
        m_line.color.b = 1
        m_line.pose.orientation.w = 1
        m_line.frame_locked = True
        ms.markers.append(m_line)
        self.pub.publish(ms)

    def publish_distance_to_target(self):
        ms = MarkerArray()
        m_line = Marker()
        m_line.action = m_line.ADD
        m_line.ns = 'distance_to_target_stop_threshold'
        m_line.id = 1332
        m_line.type = m_line.CYLINDER
        m_line.header.frame_id = str(self.tip.short_name)
        m_line.scale.x = self.min_distance_to_target * 2
        m_line.scale.y = self.min_distance_to_target * 2
        m_line.scale.z = 0.01
        m_line.color.a = 0.5
        m_line.color.g = 1
        m_line.pose.orientation.w = 1
        m_line.frame_locked = True
        ms.markers.append(m_line)
        self.pub.publish(ms)

    def target_cb(self, point: PointStamped):
        try:
            current_point = np.array([point.point.x, point.point.y])
            last_point = CarryMyBullshit.traj_data[-1]
            error_vector = current_point - last_point
            distance = np.linalg.norm(error_vector)
            if distance < self.interpolation_step_size * 2:
                CarryMyBullshit.traj_data[-1] = 0.5 * CarryMyBullshit.traj_data[-1] + 0.5 * current_point
            else:
                error_vector /= distance
                ranges = np.arange(self.interpolation_step_size, distance, self.interpolation_step_size)
                interpolated_distance = distance / len(ranges)
                for i, dt in enumerate(ranges):
                    interpolated_point = last_point + error_vector * interpolated_distance * (i + 1)
                    CarryMyBullshit.traj_data.append(interpolated_point)
                CarryMyBullshit.traj_data.append(current_point)

            CarryMyBullshit.trajectory = np.array(CarryMyBullshit.traj_data)
            self.human_point = point
        except Exception as e:
            logging.logwarn(f'rejected new target because: {e}')
        self.publish_trajectory()


class BaseTrajFollowerPR2(BaseTrajFollower):
    joint: OmniDrivePR22

    def make_constraints(self):
        constraints = super().make_constraints()
        return constraints

    @profile
    def add_trans_constraints(self):
        lb_yaw1 = []
        lb_forward = []
        god_map.world.state[self.joint.yaw1_vel.name].position = 0
        map_T_current = god_map.world.compose_fk_expression(god_map.world.root_link_name, self.base_footprint_link)
        map_P_current = map_T_current.to_position()
        self.add_debug_expr(f'map_P_current.x', map_P_current.x)
        self.add_debug_expr('time', god_map.to_expr(identifier.time))
        for t in range(god_map.qp_controller.prediction_horizon - 2):
            trajectory_time_in_s = t * god_map.qp_controller.sample_period
            map_P_goal = self.make_map_T_base_footprint_goal(trajectory_time_in_s).to_position()
            map_V_error = (map_P_goal - map_P_current)
            self.add_debug_expr(f'map_P_goal.x/{t}', map_P_goal.x)
            self.add_debug_expr(f'map_V_error.x/{t}', map_V_error.x)
            self.add_debug_expr(f'map_V_error.y/{t}', map_V_error.y)
            weight = self.weight
            if t < 100:
                self.add_constraint(reference_velocity=self.joint.translation_limits[Derivatives.velocity],
                                    lower_error=map_V_error.x,
                                    upper_error=map_V_error.x,
                                    weight=weight,
                                    task_expression=map_P_current.x,
                                    name=f'base/x/{t:02d}',
                                    control_horizon=t + 1)
                self.add_constraint(reference_velocity=self.joint.translation_limits[Derivatives.velocity],
                                    lower_error=map_V_error.y,
                                    upper_error=map_V_error.y,
                                    weight=weight,
                                    task_expression=map_P_current.y,
                                    name=f'base/y/{t:02d}',
                                    control_horizon=t + 1)
            yaw1 = self.current_traj_point(self.joint.yaw1_vel.name, trajectory_time_in_s, Derivatives.velocity)
            lb_yaw1.append(yaw1)
            # if t == 0 and not self.track_only_velocity:
            #     lb_yaw1[-1] += self.rot_error_at(t)
            #     yaw1_goal_position = self.current_traj_point(self.joint.yaw1_vel.name, trajectory_time_in_s,
            #                                                  Derivatives.position)
            forward = self.current_traj_point(self.joint.forward_vel.name,
                                              t * god_map.qp_controller.sample_period,
                                              Derivatives.velocity) * 1.1
            lb_forward.append(forward)
        weight_vel = WEIGHT_ABOVE_CA
        lba_yaw = lb_yaw1
        uba_yaw = lb_yaw1
        lba_forward = lb_forward
        uba_forward = lb_forward

        yaw1 = self.joint.yaw1_vel.get_symbol(Derivatives.position)
        yaw2 = self.joint.yaw.get_symbol(Derivatives.position)
        bf_yaw = yaw1 - yaw2
        x = cas.cos(bf_yaw)
        y = cas.sin(bf_yaw)
        v = cas.Vector3([x, y, 0])
        v.vis_frame = 'pr2/base_footprint'
        v.reference_frame = 'pr2/base_footprint'
        self.add_debug_expr('v', v)

        # self.add_velocity_constraint(lower_velocity_limit=lba_yaw,
        #                              upper_velocity_limit=uba_yaw,
        #                              weight=weight_vel,
        #                              task_expression=self.joint.yaw1_vel.get_symbol(Derivatives.position),
        #                              velocity_limit=100,
        #                              name_suffix='/yaw1')
        self.add_velocity_constraint(lower_velocity_limit=lba_forward,
                                     upper_velocity_limit=uba_forward,
                                     weight=weight_vel,
                                     task_expression=self.joint.forward_vel.get_symbol(Derivatives.position),
                                     velocity_limit=self.joint.translation_limits[Derivatives.velocity],
                                     name_suffix='/forward')<|MERGE_RESOLUTION|>--- conflicted
+++ resolved
@@ -11,13 +11,9 @@
 import giskardpy.casadi_wrapper as cas
 from giskardpy.data_types.exceptions import GoalInitalizationException, ExecutionException
 from giskardpy.goals.goal import Goal
-<<<<<<< HEAD
 from giskardpy.middleware import logging
-from giskardpy.tasks.task import WEIGHT_ABOVE_CA, WEIGHT_BELOW_CA, WEIGHT_COLLISION_AVOIDANCE
-=======
 from giskardpy.monitors.monitors import ExpressionMonitor, EndMotion
 from giskardpy.tasks.task import WEIGHT_ABOVE_CA, WEIGHT_BELOW_CA, WEIGHT_COLLISION_AVOIDANCE, Task
->>>>>>> aee3717d
 from giskardpy.god_map import god_map
 from giskardpy.model.joints import OmniDrive, OmniDrivePR22
 from giskardpy.data_types.data_types import Derivatives, PrefixName
@@ -148,11 +144,7 @@
         rotation_goal = self.current_traj_point(self.joint.yaw.name, t_in_s)
         rotation_current = self.joint.yaw.get_symbol(Derivatives.position)
         error = cas.shortest_angular_distance(rotation_current,
-<<<<<<< HEAD
-                                            rotation_goal) / god_map.qp_controller.sample_period
-=======
-                                              rotation_goal) / god_map.qp_controller_config.sample_period
->>>>>>> aee3717d
+                                              rotation_goal) / god_map.qp_controller.sample_period
         return error
 
     @profile
