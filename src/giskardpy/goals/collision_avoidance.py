--- conflicted
+++ resolved
@@ -148,13 +148,9 @@
         self.soft_threshold = soft_threshold
         self.num_repeller = num_repeller
         self.idx = idx
-<<<<<<< HEAD
-        super().__init__(**kwargs)
-=======
         if self.link_a.prefix != self.link_b.prefix:
             raise Exception('Links {} and {} have different prefix'.format(self.link_a, self.link_b))
-        super(SelfCollisionAvoidance, self).__init__(**kwargs)
->>>>>>> a018cd7d
+        super().__init__(**kwargs)
         self.root = self.world.root_link_name
         self.robot_name = robot_name
 
