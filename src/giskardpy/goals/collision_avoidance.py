--- conflicted
+++ resolved
@@ -8,12 +8,8 @@
 
 class ExternalCollisionAvoidance(Goal):
 
-<<<<<<< HEAD
-    def __init__(self, link_name, robot_name, max_velocity=0.2, hard_threshold=0.0, soft_threshold=0.05, idx=0,
-=======
-    def __init__(self, link_name, max_velocity=0.2, hard_threshold=0.0,
+    def __init__(self, link_name, robot_name, max_velocity=0.2, hard_threshold=0.0,
                  soft_thresholds: Optional[Dict[my_string, float]] = None, idx=0,
->>>>>>> c8084e30
                  num_repeller=1, **kwargs):
         """
         Don't use me
@@ -159,11 +155,7 @@
             raise Exception('Links {} and {} have different prefix'.format(self.link_a, self.link_b))
         super(SelfCollisionAvoidance, self).__init__(**kwargs)
         self.root = self.world.root_link_name
-<<<<<<< HEAD
         self.robot_name = robot_name
-=======
-        self.robot_name = self.god_map.unsafe_get_data(identifier.robot_group_name)
->>>>>>> c8084e30
 
     def get_contact_normal_in_b(self):
         return self.god_map.list_to_vector3(identifier.closest_point + [self.robot_name,
